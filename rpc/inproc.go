--- conflicted
+++ resolved
@@ -26,12 +26,8 @@
 	initctx := context.Background()
 	c, _ := newClient(initctx, func(context.Context) (ServerCodec, error) {
 		p1, p2 := net.Pipe()
-<<<<<<< HEAD
-		//nolint:contextcheck
-=======
 
 		// nolint: contextcheck
->>>>>>> 584856b5
 		go handler.ServeCodec(NewCodec(p1), 0)
 		return NewCodec(p2), nil
 	})
