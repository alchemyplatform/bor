// Copyright 2016 The go-ethereum Authors
// This file is part of the go-ethereum library.
//
// The go-ethereum library is free software: you can redistribute it and/or modify
// it under the terms of the GNU Lesser General Public License as published by
// the Free Software Foundation, either version 3 of the License, or
// (at your option) any later version.
//
// The go-ethereum library is distributed in the hope that it will be useful,
// but WITHOUT ANY WARRANTY; without even the implied warranty of
// MERCHANTABILITY or FITNESS FOR A PARTICULAR PURPOSE. See the
// GNU Lesser General Public License for more details.
//
// You should have received a copy of the GNU Lesser General Public License
// along with the go-ethereum library. If not, see <http://www.gnu.org/licenses/>.

package rpc

import (
	"context"
	"encoding/json"
	"errors"
	"fmt"
	"math/rand"
	"net"
	"net/http"
	"net/http/httptest"
	"os"
	"reflect"
	"runtime"
	"strings"
	"sync"
	"testing"
	"time"

	"github.com/davecgh/go-spew/spew"

	"github.com/ethereum/go-ethereum/log"
)

func TestClientRequest(t *testing.T) {
	server := newTestServer()
	defer server.Stop()

	client := DialInProc(server)
	defer client.Close()

	var resp echoResult
	if err := client.Call(&resp, "test_echo", "hello", 10, &echoArgs{"world"}); err != nil {
		t.Fatal(err)
	}

	if !reflect.DeepEqual(resp, echoResult{"hello", 10, &echoArgs{"world"}}) {
		t.Errorf("incorrect result %#v", resp)
	}
}

func TestClientResponseType(t *testing.T) {
	server := newTestServer()
	defer server.Stop()

	client := DialInProc(server)
	defer client.Close()

	if err := client.Call(nil, "test_echo", "hello", 10, &echoArgs{"world"}); err != nil {
		t.Errorf("Passing nil as result should be fine, but got an error: %v", err)
	}

	var resultVar echoResult
	// Note: passing the var, not a ref
	err := client.Call(resultVar, "test_echo", "hello", 10, &echoArgs{"world"})
	if err == nil {
		t.Error("Passing a var as result should be an error")
	}
}

// This test checks calling a method that returns 'null'.
func TestClientNullResponse(t *testing.T) {
	t.Parallel()

	server := newTestServer()
	defer server.Stop()

	client := DialInProc(server)
	defer client.Close()

	var result json.RawMessage
	if err := client.Call(&result, "test_null"); err != nil {
		t.Fatal(err)
	}

	if result == nil {
		t.Fatal("Expected non-nil result")
	}

	if !reflect.DeepEqual(result, json.RawMessage("null")) {
		t.Errorf("Expected null, got %s", result)
	}
}

// This test checks that server-returned errors with code and data come out of Client.Call.
func TestClientErrorData(t *testing.T) {
	server := newTestServer()
	defer server.Stop()

	client := DialInProc(server)
	defer client.Close()

	var resp interface{}

	err := client.Call(&resp, "test_returnError")
	if err == nil {
		t.Fatal("expected error")
	}

	// Check code.
	// The method handler returns an error value which implements the rpc.Error
	// interface, i.e. it has a custom error code. The server returns this error code.
	expectedCode := testError{}.ErrorCode()

	if e, ok := err.(Error); !ok {
		t.Fatalf("client did not return rpc.Error, got %#v", e)
	} else if e.ErrorCode() != expectedCode {
		t.Fatalf("wrong error code %d, want %d", e.ErrorCode(), expectedCode)
	}

	// Check data.
	if e, ok := err.(DataError); !ok {
		t.Fatalf("client did not return rpc.DataError, got %#v", e)
	} else if e.ErrorData() != (testError{}.ErrorData()) {
		t.Fatalf("wrong error data %#v, want %#v", e.ErrorData(), testError{}.ErrorData())
	}
}

func TestClientBatchRequest(t *testing.T) {
	server := newTestServer()
	defer server.Stop()

	client := DialInProc(server)
	defer client.Close()

	batch := []BatchElem{
		{
			Method: "test_echo",
			Args:   []interface{}{"hello", 10, &echoArgs{"world"}},
			Result: new(echoResult),
		},
		{
			Method: "test_echo",
			Args:   []interface{}{"hello2", 11, &echoArgs{"world"}},
			Result: new(echoResult),
		},
		{
			Method: "no_such_method",
			Args:   []interface{}{1, 2, 3},
			Result: new(int),
		},
	}
	if err := client.BatchCall(batch); err != nil {
		t.Fatal(err)
	}

	wantResult := []BatchElem{
		{
			Method: "test_echo",
			Args:   []interface{}{"hello", 10, &echoArgs{"world"}},
			Result: &echoResult{"hello", 10, &echoArgs{"world"}},
		},
		{
			Method: "test_echo",
			Args:   []interface{}{"hello2", 11, &echoArgs{"world"}},
			Result: &echoResult{"hello2", 11, &echoArgs{"world"}},
		},
		{
			Method: "no_such_method",
			Args:   []interface{}{1, 2, 3},
			Result: new(int),
			Error:  &jsonError{Code: -32601, Message: "the method no_such_method does not exist/is not available"},
		},
	}
	if !reflect.DeepEqual(batch, wantResult) {
		t.Errorf("batch results mismatch:\ngot %swant %s", spew.Sdump(batch), spew.Sdump(wantResult))
	}
}

<<<<<<< HEAD
// nolint: tparallel
=======
// This checks that, for HTTP connections, the length of batch responses is validated to
// match the request exactly.
>>>>>>> bed84606
func TestClientBatchRequest_len(t *testing.T) {
	t.Parallel()

	b, err := json.Marshal([]jsonrpcMessage{
		{Version: "2.0", ID: json.RawMessage("1"), Result: json.RawMessage(`"0x1"`)},
		{Version: "2.0", ID: json.RawMessage("2"), Result: json.RawMessage(`"0x2"`)},
	})
	if err != nil {
		t.Fatal("failed to encode jsonrpc message:", err)
	}

	s := httptest.NewServer(http.HandlerFunc(func(rw http.ResponseWriter, r *http.Request) {
		_, err := rw.Write(b)
		if err != nil {
			t.Error("failed to write response:", err)
		}
	}))
	t.Cleanup(s.Close)

	t.Run("too-few", func(t *testing.T) {
<<<<<<< HEAD
		t.Parallel()
=======
		client, err := Dial(s.URL)
		if err != nil {
			t.Fatal("failed to dial test server:", err)
		}
		defer client.Close()
>>>>>>> bed84606

		batch := []BatchElem{
			{Method: "foo", Result: new(string)},
			{Method: "bar", Result: new(string)},
			{Method: "baz", Result: new(string)},
		}

		ctx, cancelFn := context.WithTimeout(context.Background(), time.Second)
		defer cancelFn()

<<<<<<< HEAD
		if err := client.BatchCallContext(ctx, batch); !errors.Is(err, ErrBadResult) {
			t.Errorf("expected %q but got: %v", ErrBadResult, err)
=======
		if err := client.BatchCallContext(ctx, batch); err != nil {
			t.Fatal("error:", err)
		}
		for i, elem := range batch[:2] {
			if elem.Error != nil {
				t.Errorf("expected no error for batch element %d, got %q", i, elem.Error)
			}
		}
		for i, elem := range batch[2:] {
			if elem.Error != ErrMissingBatchResponse {
				t.Errorf("wrong error %q for batch element %d", elem.Error, i+2)
			}
>>>>>>> bed84606
		}
	})

	t.Run("too-many", func(t *testing.T) {
<<<<<<< HEAD
		t.Parallel()
=======
		client, err := Dial(s.URL)
		if err != nil {
			t.Fatal("failed to dial test server:", err)
		}
		defer client.Close()
>>>>>>> bed84606

		batch := []BatchElem{
			{Method: "foo", Result: new(string)},
		}

		ctx, cancelFn := context.WithTimeout(context.Background(), time.Second)
		defer cancelFn()

<<<<<<< HEAD
		if err := client.BatchCallContext(ctx, batch); !errors.Is(err, ErrBadResult) {
			t.Errorf("expected %q but got: %v", ErrBadResult, err)
=======
		if err := client.BatchCallContext(ctx, batch); err != nil {
			t.Fatal("error:", err)
		}
		for i, elem := range batch[:1] {
			if elem.Error != nil {
				t.Errorf("expected no error for batch element %d, got %q", i, elem.Error)
			}
		}
		for i, elem := range batch[1:] {
			if elem.Error != ErrMissingBatchResponse {
				t.Errorf("wrong error %q for batch element %d", elem.Error, i+2)
			}
>>>>>>> bed84606
		}
	})
}

// This checks that the client can handle the case where the server doesn't
// respond to all requests in a batch.
func TestClientBatchRequestLimit(t *testing.T) {
	server := newTestServer()
	defer server.Stop()
	server.SetBatchLimits(2, 100000)
	client := DialInProc(server)

	batch := []BatchElem{
		{Method: "foo"},
		{Method: "bar"},
		{Method: "baz"},
	}
	err := client.BatchCall(batch)
	if err != nil {
		t.Fatal("unexpected error:", err)
	}

	// Check that the first response indicates an error with batch size.
	var err0 Error
	if !errors.As(batch[0].Error, &err0) {
		t.Log("error zero:", batch[0].Error)
		t.Fatalf("batch elem 0 has wrong error type: %T", batch[0].Error)
	} else {
		if err0.ErrorCode() != -32600 || err0.Error() != errMsgBatchTooLarge {
			t.Fatalf("wrong error on batch elem zero: %v", err0)
		}
	}

	// Check that remaining response batch elements are reported as absent.
	for i, elem := range batch[1:] {
		if elem.Error != ErrMissingBatchResponse {
			t.Fatalf("batch elem %d has unexpected error: %v", i+1, elem.Error)
		}
	}
}

func TestClientNotify(t *testing.T) {
	server := newTestServer()
	defer server.Stop()

	client := DialInProc(server)
	defer client.Close()

	if err := client.Notify(context.Background(), "test_echo", "hello", 10, &echoArgs{"world"}); err != nil {
		t.Fatal(err)
	}
}

// func TestClientCancelInproc(t *testing.T) { testClientCancel("inproc", t) }
func TestClientCancelWebsocket(t *testing.T) { testClientCancel("ws", t) }
func TestClientCancelHTTP(t *testing.T)      { testClientCancel("http", t) }
func TestClientCancelIPC(t *testing.T)       { testClientCancel("ipc", t) }

// This test checks that requests made through CallContext can be canceled by canceling
// the context.
func testClientCancel(transport string, t *testing.T) {
	// These tests take a lot of time, run them all at once.
	// You probably want to run with -parallel 1 or comment out
	// the call to t.Parallel if you enable the logging.
	t.Parallel()

	server := newTestServer()
	defer server.Stop()

	// What we want to achieve is that the context gets canceled
	// at various stages of request processing. The interesting cases
	// are:
	//  - cancel during dial
	//  - cancel while performing a HTTP request
	//  - cancel while waiting for a response
	//
	// To trigger those, the times are chosen such that connections
	// are killed within the deadline for every other call (maxKillTimeout
	// is 2x maxCancelTimeout).
	//
	// Once a connection is dead, there is a fair chance it won't connect
	// successfully because the accept is delayed by 1s.
	maxContextCancelTimeout := 300 * time.Millisecond
	fl := &flakeyListener{
		maxAcceptDelay: 1 * time.Second,
		maxKillTimeout: 600 * time.Millisecond,
	}

	var client *Client

	switch transport {
	case "ws", "http":
		c, hs := httpTestClient(server, transport, fl)
		defer hs.Close()

		client = c
	case "ipc":
		c, l := ipcTestClient(server, fl)
		defer l.Close()

		client = c
	default:
		panic("unknown transport: " + transport)
	}

	// The actual test starts here.
	var (
		wg       sync.WaitGroup
		nreqs    = 10
		ncallers = 10
	)

	caller := func(index int) {
		defer wg.Done()

		for i := 0; i < nreqs; i++ {
			var (
				ctx     context.Context
				cancel  func()
				timeout = time.Duration(rand.Int63n(int64(maxContextCancelTimeout)))
			)

			if index < ncallers/2 {
				// For half of the callers, create a context without deadline
				// and cancel it later.
				ctx, cancel = context.WithCancel(context.Background())
				time.AfterFunc(timeout, cancel)
			} else {
				// For the other half, create a context with a deadline instead. This is
				// different because the context deadline is used to set the socket write
				// deadline.
				ctx, cancel = context.WithTimeout(context.Background(), timeout)
			}

			// Now perform a call with the context.
			// The key thing here is that no call will ever complete successfully.
			err := client.CallContext(ctx, nil, "test_block")

			switch {
			case err == nil:
				_, hasDeadline := ctx.Deadline()
				t.Errorf("no error for call with %v wait time (deadline: %v)", timeout, hasDeadline)
				// default:
				//	t.Logf("got expected error with %v wait time: %v", timeout, err)
			}

			cancel()
		}
	}

	wg.Add(ncallers)

	for i := 0; i < ncallers; i++ {
		go caller(i)
	}
	wg.Wait()
}

func TestClientSubscribeInvalidArg(t *testing.T) {
	server := newTestServer()
	defer server.Stop()

	client := DialInProc(server)
	defer client.Close()

	check := func(shouldPanic bool, arg interface{}) {
		defer func() {
			err := recover()
			if shouldPanic && err == nil {
				t.Errorf("EthSubscribe should've panicked for %#v", arg)
			}

			if !shouldPanic && err != nil {
				t.Errorf("EthSubscribe shouldn't have panicked for %#v", arg)

				buf := make([]byte, 1024*1024)
				buf = buf[:runtime.Stack(buf, false)]

				t.Error(err)
				t.Error(string(buf))
			}
		}()
		client.EthSubscribe(context.Background(), arg, "foo_bar")
	}
	check(true, nil)
	check(true, 1)
	check(true, (chan int)(nil))
	check(true, make(<-chan int))
	check(false, make(chan int))
	check(false, make(chan<- int))
}

func TestClientSubscribe(t *testing.T) {
	server := newTestServer()
	defer server.Stop()

	client := DialInProc(server)
	defer client.Close()

	nc := make(chan int)
	count := 10

	sub, err := client.Subscribe(context.Background(), "nftest", nc, "someSubscription", count, 0)
	if err != nil {
		t.Fatal("can't subscribe:", err)
	}

	for i := 0; i < count; i++ {
		if val := <-nc; val != i {
			t.Fatalf("value mismatch: got %d, want %d", val, i)
		}
	}

	sub.Unsubscribe()
	select {
	case v := <-nc:
		t.Fatal("received value after unsubscribe:", v)
	case err := <-sub.Err():
		if err != nil {
			t.Fatalf("Err returned a non-nil error after explicit unsubscribe: %q", err)
		}
	case <-time.After(1 * time.Second):
		t.Fatalf("subscription not closed within 1s after unsubscribe")
	}
}

// In this test, the connection drops while Subscribe is waiting for a response.
func TestClientSubscribeClose(t *testing.T) {
	server := newTestServer()
	service := &notificationTestService{
		gotHangSubscriptionReq:  make(chan struct{}),
		unblockHangSubscription: make(chan struct{}),
	}

	if err := server.RegisterName("nftest2", service); err != nil {
		t.Fatal(err)
	}

	defer server.Stop()

	client := DialInProc(server)
	defer client.Close()

	var (
		nc   = make(chan int)
		errc = make(chan error, 1)
		sub  *ClientSubscription
		err  error
	)

	go func() {
		sub, err = client.Subscribe(context.Background(), "nftest2", nc, "hangSubscription", 999)
		errc <- err
	}()

	<-service.gotHangSubscriptionReq
	client.Close()
	service.unblockHangSubscription <- struct{}{}

	select {
	case err := <-errc:
		if err == nil {
			t.Errorf("Subscribe returned nil error after Close")
		}

		if sub != nil {
			t.Error("Subscribe returned non-nil subscription after Close")
		}
	case <-time.After(1 * time.Second):
		t.Fatalf("Subscribe did not return within 1s after Close")
	}
}

// This test reproduces https://github.com/ethereum/go-ethereum/issues/17837 where the
// client hangs during shutdown when Unsubscribe races with Client.Close.
func TestClientCloseUnsubscribeRace(t *testing.T) {
	server := newTestServer()
	defer server.Stop()

	for i := 0; i < 20; i++ {
		client := DialInProc(server)
		nc := make(chan int)

		sub, err := client.Subscribe(context.Background(), "nftest", nc, "someSubscription", 3, 1)
		if err != nil {
			t.Fatal(err)
		}

		go client.Close()
		go sub.Unsubscribe()
		select {
		case <-sub.Err():
		case <-time.After(5 * time.Second):
			t.Fatal("subscription not closed within timeout")
		}
	}
}

// unsubscribeRecorder collects the subscription IDs of *_unsubscribe calls.
type unsubscribeRecorder struct {
	ServerCodec
	unsubscribes map[string]bool
}

func (r *unsubscribeRecorder) readBatch() ([]*jsonrpcMessage, bool, error) {
	if r.unsubscribes == nil {
		r.unsubscribes = make(map[string]bool)
	}

	msgs, batch, err := r.ServerCodec.readBatch()
	for _, msg := range msgs {
		if msg.isUnsubscribe() {
			var params []string
			if err := json.Unmarshal(msg.Params, &params); err != nil {
				panic("unsubscribe decode error: " + err.Error())
			}

			r.unsubscribes[params[0]] = true
		}
	}

	return msgs, batch, err
}

// This checks that Client calls the _unsubscribe method on the server when Unsubscribe is
// called on a subscription.
func TestClientSubscriptionUnsubscribeServer(t *testing.T) {
	t.Parallel()

	// Create the server.
	srv := NewServer("test", 0, 0)
	srv.RegisterName("nftest", new(notificationTestService))

	p1, p2 := net.Pipe()

	recorder := &unsubscribeRecorder{ServerCodec: NewCodec(p1)}
	go srv.ServeCodec(recorder, OptionMethodInvocation|OptionSubscriptions)

	defer srv.Stop()

	// Create the client on the other end of the pipe.
	cfg := new(clientConfig)
	client, _ := newClient(context.Background(), cfg, func(context.Context) (ServerCodec, error) {
		return NewCodec(p2), nil
	})
	defer client.Close()

	// Create the subscription.
	ch := make(chan int)

	sub, err := client.Subscribe(context.Background(), "nftest", ch, "someSubscription", 1, 1)
	if err != nil {
		t.Fatal(err)
	}

	// Unsubscribe and check that unsubscribe was called.
	sub.Unsubscribe()

	if !recorder.unsubscribes[sub.subid] {
		t.Fatal("client did not call unsubscribe method")
	}

	if _, open := <-sub.Err(); open {
		t.Fatal("subscription error channel not closed after unsubscribe")
	}
}

// This checks that the subscribed channel can be closed after Unsubscribe.
// It is the reproducer for https://github.com/ethereum/go-ethereum/issues/22322
func TestClientSubscriptionChannelClose(t *testing.T) {
	t.Parallel()

	var (
		srv     = NewServer("test", 0, 0)
		httpsrv = httptest.NewServer(srv.WebsocketHandler(nil))
		wsURL   = "ws:" + strings.TrimPrefix(httpsrv.URL, "http:")
	)

	defer srv.Stop()
	defer httpsrv.Close()

	srv.RegisterName("nftest", new(notificationTestService))

	client, _ := Dial(wsURL)

	for i := 0; i < 100; i++ {
		ch := make(chan int, 100)

		sub, err := client.Subscribe(context.Background(), "nftest", ch, "someSubscription", maxClientSubscriptionBuffer-1, 1)
		if err != nil {
			t.Fatal(err)
		}

		sub.Unsubscribe()
		close(ch)
	}
}

// This test checks that Client doesn't lock up when a single subscriber
// doesn't read subscription events.
func TestClientNotificationStorm(t *testing.T) {
	server := newTestServer()
	defer server.Stop()

	doTest := func(count int, wantError bool) {
		client := DialInProc(server)
		defer client.Close()

		ctx, cancel := context.WithTimeout(context.Background(), 10*time.Second)
		defer cancel()

		// Subscribe on the server. It will start sending many notifications
		// very quickly.
		nc := make(chan int)

		sub, err := client.Subscribe(ctx, "nftest", nc, "someSubscription", count, 0)
		if err != nil {
			t.Fatal("can't subscribe:", err)
		}

		defer sub.Unsubscribe()

		// Process each notification, try to run a call in between each of them.
		for i := 0; i < count; i++ {
			select {
			case val := <-nc:
				if val != i {
					t.Fatalf("(%d/%d) unexpected value %d", i, count, val)
				}
			case err := <-sub.Err():
				if wantError && err != ErrSubscriptionQueueOverflow {
					t.Fatalf("(%d/%d) got error %q, want %q", i, count, err, ErrSubscriptionQueueOverflow)
				} else if !wantError {
					t.Fatalf("(%d/%d) got unexpected error %q", i, count, err)
				}

				return
			}

			var r int

			err := client.CallContext(ctx, &r, "nftest_echo", i)
			if err != nil {
				if !wantError {
					t.Fatalf("(%d/%d) call error: %v", i, count, err)
				}

				return
			}
		}

		if wantError {
			t.Fatalf("didn't get expected error")
		}
	}

	doTest(8000, false)
	doTest(24000, true)
}

func TestClientSetHeader(t *testing.T) {
	var gotHeader bool

	srv := newTestServer()

	httpsrv := httptest.NewServer(http.HandlerFunc(func(w http.ResponseWriter, r *http.Request) {
		if r.Header.Get("test") == "ok" {
			gotHeader = true
		}

		srv.ServeHTTP(w, r)
	}))
	defer httpsrv.Close()
	defer srv.Stop()

	client, err := Dial(httpsrv.URL)
	if err != nil {
		t.Fatal(err)
	}
	defer client.Close()

	client.SetHeader("test", "ok")

	if _, err := client.SupportedModules(); err != nil {
		t.Fatal(err)
	}

	if !gotHeader {
		t.Fatal("client did not set custom header")
	}

	// Check that Content-Type can be replaced.
	client.SetHeader("content-type", "application/x-garbage")

	_, err = client.SupportedModules()
	if err == nil {
		t.Fatal("no error for invalid content-type header")
	} else if !strings.Contains(err.Error(), "Unsupported Media Type") {
		t.Fatalf("error is not related to content-type: %q", err)
	}
}

func TestClientHTTP(t *testing.T) {
	server := newTestServer()
	defer server.Stop()

	client, hs := httpTestClient(server, "http", nil)
	defer hs.Close()
	defer client.Close()

	// Launch concurrent requests.
	var (
		results    = make([]echoResult, 100)
		errc       = make(chan error, len(results))
		wantResult = echoResult{"a", 1, new(echoArgs)}
	)

	defer client.Close()

	for i := range results {
		i := i

		go func() {
			errc <- client.Call(&results[i], "test_echo", wantResult.String, wantResult.Int, wantResult.Args)
		}()
	}

	// Wait for all of them to complete.
	timeout := time.NewTimer(5 * time.Second)
	defer timeout.Stop()

	for i := range results {
		select {
		case err := <-errc:
			if err != nil {
				t.Fatal(err)
			}
		case <-timeout.C:
			t.Fatalf("timeout (got %d/%d) results)", i+1, len(results))
		}
	}

	// Check results.
	for i := range results {
		if !reflect.DeepEqual(results[i], wantResult) {
			t.Errorf("result %d mismatch: got %#v, want %#v", i, results[i], wantResult)
		}
	}
}

func TestClientReconnect(t *testing.T) {
	startServer := func(addr string) (*Server, net.Listener) {
		srv := newTestServer()

		l, err := net.Listen("tcp", addr)
		if err != nil {
			t.Fatal("can't listen:", err)
		}

		go http.Serve(l, srv.WebsocketHandler([]string{"*"}))

		return srv, l
	}

	ctx, cancel := context.WithTimeout(context.Background(), 12*time.Second)
	defer cancel()

	// Start a server and corresponding client.
	s1, l1 := startServer("127.0.0.1:0")

	client, err := DialContext(ctx, "ws://"+l1.Addr().String())
	defer client.Close()

	if err != nil {
		t.Fatal("can't dial", err)
	}

	defer client.Close()

	// Perform a call. This should work because the server is up.
	var resp echoResult
	if err := client.CallContext(ctx, &resp, "test_echo", "", 1, nil); err != nil {
		t.Fatal(err)
	}

	// Shut down the server and allow for some cool down time so we can listen on the same
	// address again.
	l1.Close()
	s1.Stop()
	time.Sleep(2 * time.Second)

	// Try calling again. It shouldn't work.
	if err := client.CallContext(ctx, &resp, "test_echo", "", 2, nil); err == nil {
		t.Error("successful call while the server is down")
		t.Logf("resp: %#v", resp)
	}

	// Start it up again and call again. The connection should be reestablished.
	// We spawn multiple calls here to check whether this hangs somehow.
	s2, l2 := startServer(l1.Addr().String())
	defer l2.Close()
	defer s2.Stop()

	start := make(chan struct{})

	errors := make(chan error, 20)
	for i := 0; i < cap(errors); i++ {
		go func() {
			<-start

			var resp echoResult
			errors <- client.CallContext(ctx, &resp, "test_echo", "", 3, nil)
		}()
	}
	close(start)

	errcount := 0

	for i := 0; i < cap(errors); i++ {
		if err = <-errors; err != nil {
			errcount++
		}
	}
	t.Logf("%d errors, last error: %v", errcount, err)

	if errcount > 1 {
		t.Errorf("expected one error after disconnect, got %d", errcount)
	}
}

func httpTestClient(srv *Server, transport string, fl *flakeyListener) (*Client, *httptest.Server) {
	// Create the HTTP server.
	var hs *httptest.Server

	switch transport {
	case "ws":
		hs = httptest.NewUnstartedServer(srv.WebsocketHandler([]string{"*"}))
	case "http":
		hs = httptest.NewUnstartedServer(srv)
	default:
		panic("unknown HTTP transport: " + transport)
	}
	// Wrap the listener if required.
	if fl != nil {
		fl.Listener = hs.Listener
		hs.Listener = fl
	}
	// Connect the client.
	hs.Start()

	client, err := Dial(transport + "://" + hs.Listener.Addr().String())
	if err != nil {
		panic(err)
	}

	return client, hs
}

func ipcTestClient(srv *Server, fl *flakeyListener) (*Client, net.Listener) {
	// Listen on a random endpoint.
	endpoint := fmt.Sprintf("go-ethereum-test-ipc-%d-%d", os.Getpid(), rand.Int63())
	if runtime.GOOS == "windows" {
		endpoint = `\\.\pipe\` + endpoint
	} else {
		endpoint = os.TempDir() + "/" + endpoint
	}

	l, err := ipcListen(endpoint)
	if err != nil {
		panic(err)
	}
	// Connect the listener to the server.
	if fl != nil {
		fl.Listener = l
		l = fl
	}

	go srv.ServeListener(l)
	// Connect the client.
	client, err := Dial(endpoint)
	if err != nil {
		panic(err)
	}

	return client, l
}

// flakeyListener kills accepted connections after a random timeout.
type flakeyListener struct {
	net.Listener
	maxKillTimeout time.Duration
	maxAcceptDelay time.Duration
}

func (l *flakeyListener) Accept() (net.Conn, error) {
	delay := time.Duration(rand.Int63n(int64(l.maxAcceptDelay)))
	time.Sleep(delay)

	c, err := l.Listener.Accept()
	if err == nil {
		timeout := time.Duration(rand.Int63n(int64(l.maxKillTimeout)))
		time.AfterFunc(timeout, func() {
			log.Debug(fmt.Sprintf("killing conn %v after %v", c.LocalAddr(), timeout))
			c.Close()
		})
	}

	return c, err
}<|MERGE_RESOLUTION|>--- conflicted
+++ resolved
@@ -183,12 +183,8 @@
 	}
 }
 
-<<<<<<< HEAD
-// nolint: tparallel
-=======
 // This checks that, for HTTP connections, the length of batch responses is validated to
 // match the request exactly.
->>>>>>> bed84606
 func TestClientBatchRequest_len(t *testing.T) {
 	t.Parallel()
 
@@ -209,15 +205,11 @@
 	t.Cleanup(s.Close)
 
 	t.Run("too-few", func(t *testing.T) {
-<<<<<<< HEAD
-		t.Parallel()
-=======
 		client, err := Dial(s.URL)
 		if err != nil {
 			t.Fatal("failed to dial test server:", err)
 		}
 		defer client.Close()
->>>>>>> bed84606
 
 		batch := []BatchElem{
 			{Method: "foo", Result: new(string)},
@@ -228,10 +220,6 @@
 		ctx, cancelFn := context.WithTimeout(context.Background(), time.Second)
 		defer cancelFn()
 
-<<<<<<< HEAD
-		if err := client.BatchCallContext(ctx, batch); !errors.Is(err, ErrBadResult) {
-			t.Errorf("expected %q but got: %v", ErrBadResult, err)
-=======
 		if err := client.BatchCallContext(ctx, batch); err != nil {
 			t.Fatal("error:", err)
 		}
@@ -244,20 +232,15 @@
 			if elem.Error != ErrMissingBatchResponse {
 				t.Errorf("wrong error %q for batch element %d", elem.Error, i+2)
 			}
->>>>>>> bed84606
 		}
 	})
 
 	t.Run("too-many", func(t *testing.T) {
-<<<<<<< HEAD
-		t.Parallel()
-=======
 		client, err := Dial(s.URL)
 		if err != nil {
 			t.Fatal("failed to dial test server:", err)
 		}
 		defer client.Close()
->>>>>>> bed84606
 
 		batch := []BatchElem{
 			{Method: "foo", Result: new(string)},
@@ -266,10 +249,6 @@
 		ctx, cancelFn := context.WithTimeout(context.Background(), time.Second)
 		defer cancelFn()
 
-<<<<<<< HEAD
-		if err := client.BatchCallContext(ctx, batch); !errors.Is(err, ErrBadResult) {
-			t.Errorf("expected %q but got: %v", ErrBadResult, err)
-=======
 		if err := client.BatchCallContext(ctx, batch); err != nil {
 			t.Fatal("error:", err)
 		}
@@ -282,7 +261,6 @@
 			if elem.Error != ErrMissingBatchResponse {
 				t.Errorf("wrong error %q for batch element %d", elem.Error, i+2)
 			}
->>>>>>> bed84606
 		}
 	})
 }
