// Copyright 2015 The go-ethereum Authors
// This file is part of the go-ethereum library.
//
// The go-ethereum library is free software: you can redistribute it and/or modify
// it under the terms of the GNU Lesser General Public License as published by
// the Free Software Foundation, either version 3 of the License, or
// (at your option) any later version.
//
// The go-ethereum library is distributed in the hope that it will be useful,
// but WITHOUT ANY WARRANTY; without even the implied warranty of
// MERCHANTABILITY or FITNESS FOR A PARTICULAR PURPOSE. See the
// GNU Lesser General Public License for more details.
//
// You should have received a copy of the GNU Lesser General Public License
// along with the go-ethereum library. If not, see <http://www.gnu.org/licenses/>.

package rpc

import (
	"context"
	"fmt"
	"io"
	"sync/atomic"
	"time"

	mapset "github.com/deckarep/golang-set"

	"github.com/ethereum/go-ethereum/log"
)

const MetadataApi = "rpc"
const EngineApi = "engine"

// CodecOption specifies which type of messages a codec supports.
//
// Deprecated: this option is no longer honored by Server.
type CodecOption int

const (
	// OptionMethodInvocation is an indication that the codec supports RPC method calls
	OptionMethodInvocation CodecOption = 1 << iota

	// OptionSubscriptions is an indication that the codec supports RPC notifications
	OptionSubscriptions = 1 << iota // support pub sub
)

// Server is an RPC server.
type Server struct {
	services serviceRegistry
	idgen    func() ID
	run      int32
	codecs   mapset.Set

	BatchLimit    uint64
	executionPool *SafePool
}

// NewServer creates a new server instance with no registered handlers.
func NewServer(executionPoolSize uint64, executionPoolRequesttimeout time.Duration) *Server {
	server := &Server{
		idgen:         randomIDGenerator(),
		codecs:        mapset.NewSet(),
		run:           1,
		executionPool: NewExecutionPool(int(executionPoolSize), executionPoolRequesttimeout),
	}

	// Register the default service providing meta information about the RPC service such
	// as the services and methods it offers.
	rpcService := &RPCService{server}
	server.RegisterName(MetadataApi, rpcService)
	return server
}

func (s *Server) SetRPCBatchLimit(batchLimit uint64) {
	s.BatchLimit = batchLimit
}

func (s *Server) SetExecutionPoolSize(n int) {
	s.executionPool.ChangeSize(n)
}

func (s *Server) SetExecutionPoolRequestTimeout(n time.Duration) {
	s.executionPool.ChangeTimeout(n)
}

func (s *Server) GetExecutionPoolRequestTimeout() time.Duration {
	return s.executionPool.Timeout()
}

func (s *Server) GetExecutionPoolSize() int {
	return s.executionPool.Size()
}

// RegisterName creates a service for the given receiver type under the given name. When no
// methods on the given receiver match the criteria to be either a RPC method or a
// subscription an error is returned. Otherwise a new service is created and added to the
// service collection this server provides to clients.
func (s *Server) RegisterName(name string, receiver interface{}) error {
	return s.services.registerName(name, receiver)
}

// ServeCodec reads incoming requests from codec, calls the appropriate callback and writes
// the response back using the given codec. It will block until the codec is closed or the
// server is stopped. In either case the codec is closed.
//
// Note that codec options are no longer supported.
func (s *Server) ServeCodec(codec ServerCodec, options CodecOption) {
	defer codec.close()

	// Don't serve if server is stopped.
	if atomic.LoadInt32(&s.run) == 0 {
		return
	}

	// Add the codec to the set so it can be closed by Stop.
	s.codecs.Add(codec)
	defer s.codecs.Remove(codec)

	c := initClient(codec, s.idgen, &s.services)
	<-codec.closed()
	c.Close()
}

// serveSingleRequest reads and processes a single RPC request from the given codec. This
// is used to serve HTTP connections. Subscriptions and reverse calls are not allowed in
// this mode.
func (s *Server) serveSingleRequest(ctx context.Context, codec ServerCodec) {
	// Don't serve if server is stopped.
	if atomic.LoadInt32(&s.run) == 0 {
		return
	}

	h := newHandler(ctx, codec, s.idgen, &s.services, s.executionPool)

	h.allowSubscribe = false
	defer h.close(io.EOF, nil)

	reqs, batch, err := codec.readBatch()
	if err != nil {
		if err != io.EOF {
<<<<<<< HEAD
			innerErr := codec.writeJSON(ctx, errorMessage(&invalidMessageError{"parse error"})) //nolint:errcheck
			if innerErr != nil {
				log.Warn("got error while returning a response error", "originalErr", err, "returnErr", innerErr)
=======
			if err1 := codec.writeJSON(ctx, err); err1 != nil {
				log.Warn("WARNING - error in reading batch", "err", err1)
				return
>>>>>>> f25364dd
			}
		}
		return
	}

	if batch {
<<<<<<< HEAD
		//fixme: it should take context with timeout and cancellation
		//nolint: contextcheck
		h.handleBatch(reqs)
=======
		if s.BatchLimit > 0 && len(reqs) > int(s.BatchLimit) {
			if err1 := codec.writeJSON(ctx, errorMessage(fmt.Errorf("batch limit %d exceeded: %d requests given", s.BatchLimit, len(reqs)))); err1 != nil {
				log.Warn("WARNING - requests given exceeds the batch limit", "err", err1)
				log.Debug("batch limit %d exceeded: %d requests given", s.BatchLimit, len(reqs))
			}
		} else {
			//nolint:contextcheck
			h.handleBatch(reqs)
		}
>>>>>>> f25364dd
	} else {
		//nolint:contextcheck
		h.handleMsg(reqs[0])
	}
}

// Stop stops reading new requests, waits for stopPendingRequestTimeout to allow pending
// requests to finish, then closes all codecs which will cancel pending requests and
// subscriptions.
func (s *Server) Stop() {
	if atomic.CompareAndSwapInt32(&s.run, 1, 0) {
		log.Debug("RPC server shutting down")
		s.codecs.Each(func(c interface{}) bool {
			c.(ServerCodec).close()
			return true
		})
	}
}

// RPCService gives meta information about the server.
// e.g. gives information about the loaded modules.
type RPCService struct {
	server *Server
}

// Modules returns the list of RPC services with their version number
func (s *RPCService) Modules() map[string]string {
	s.server.services.mu.Lock()
	defer s.server.services.mu.Unlock()

	modules := make(map[string]string)
	for name := range s.server.services.services {
		modules[name] = "1.0"
	}
	return modules
}

// PeerInfo contains information about the remote end of the network connection.
//
// This is available within RPC method handlers through the context. Call
// PeerInfoFromContext to get information about the client connection related to
// the current method call.
type PeerInfo struct {
	// Transport is name of the protocol used by the client.
	// This can be "http", "ws" or "ipc".
	Transport string

	// Address of client. This will usually contain the IP address and port.
	RemoteAddr string

	// Addditional information for HTTP and WebSocket connections.
	HTTP struct {
		// Protocol version, i.e. "HTTP/1.1". This is not set for WebSocket.
		Version string
		// Header values sent by the client.
		UserAgent string
		Origin    string
		Host      string
	}
}

type peerInfoContextKey struct{}

// PeerInfoFromContext returns information about the client's network connection.
// Use this with the context passed to RPC method handler functions.
//
// The zero value is returned if no connection info is present in ctx.
func PeerInfoFromContext(ctx context.Context) PeerInfo {
	info, _ := ctx.Value(peerInfoContextKey{}).(PeerInfo)
	return info
}<|MERGE_RESOLUTION|>--- conflicted
+++ resolved
@@ -138,26 +138,15 @@
 	reqs, batch, err := codec.readBatch()
 	if err != nil {
 		if err != io.EOF {
-<<<<<<< HEAD
-			innerErr := codec.writeJSON(ctx, errorMessage(&invalidMessageError{"parse error"})) //nolint:errcheck
-			if innerErr != nil {
-				log.Warn("got error while returning a response error", "originalErr", err, "returnErr", innerErr)
-=======
 			if err1 := codec.writeJSON(ctx, err); err1 != nil {
 				log.Warn("WARNING - error in reading batch", "err", err1)
 				return
->>>>>>> f25364dd
 			}
 		}
 		return
 	}
 
 	if batch {
-<<<<<<< HEAD
-		//fixme: it should take context with timeout and cancellation
-		//nolint: contextcheck
-		h.handleBatch(reqs)
-=======
 		if s.BatchLimit > 0 && len(reqs) > int(s.BatchLimit) {
 			if err1 := codec.writeJSON(ctx, errorMessage(fmt.Errorf("batch limit %d exceeded: %d requests given", s.BatchLimit, len(reqs)))); err1 != nil {
 				log.Warn("WARNING - requests given exceeds the batch limit", "err", err1)
@@ -167,7 +156,6 @@
 			//nolint:contextcheck
 			h.handleBatch(reqs)
 		}
->>>>>>> f25364dd
 	} else {
 		//nolint:contextcheck
 		h.handleMsg(reqs[0])
