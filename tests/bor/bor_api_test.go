//go:build integration

package bor

import (
	"context"
	//"math/big"
	"testing"

<<<<<<< HEAD
	"github.com/stretchr/testify/require"

	"github.com/ethereum/go-ethereum/common"
	"github.com/ethereum/go-ethereum/consensus/bor"
=======
	"github.com/ethereum/go-ethereum/common"
	"github.com/ethereum/go-ethereum/consensus/ethash"
	"github.com/ethereum/go-ethereum/core"
>>>>>>> 2a92cb1e
	"github.com/ethereum/go-ethereum/core/rawdb"
	"github.com/ethereum/go-ethereum/core/types"
	"github.com/ethereum/go-ethereum/crypto"
	"github.com/ethereum/go-ethereum/eth"
	"github.com/ethereum/go-ethereum/eth/ethconfig"
	"github.com/ethereum/go-ethereum/internal/ethapi"
<<<<<<< HEAD
	"github.com/ethereum/go-ethereum/log"
	"github.com/ethereum/go-ethereum/rpc"
)

func TestGetTransactionReceiptsByBlock(t *testing.T) {

	// Initialise Bor client instance
	currentValidators := generateRandomValSet(t)

	init := buildEthereumInstance(t, rawdb.NewMemoryDatabase(), currentValidators)
	chain := init.ethereum.BlockChain()
	engine := init.ethereum.Engine()

	heimdallSpan := generateDummySpan(t, currentValidators)
	// RMV
	log.Info("Heimdall Span", "Validators", heimdallSpan.ValidatorSet.Validators, "Producers", heimdallSpan.SelectedProducers)
	h, ctrl := getMockedHeimdallClient(t, heimdallSpan)
	defer ctrl.Finish()

	_bor := engine.(*bor.Bor)
	defer _bor.Close()

	_bor.SetHeimdallClient(h)
=======
	"github.com/ethereum/go-ethereum/node"
	"github.com/ethereum/go-ethereum/params"
	"github.com/ethereum/go-ethereum/rpc"

	"github.com/stretchr/testify/assert"
)

var (
	key1, _    = crypto.HexToECDSA("b71c71a67e1177ad4e901695e1b4b9ee17ae16c6668d313eac2f96dbcda3f291")
	addrr      = crypto.PubkeyToAddress(key1.PublicKey)
	stack, _   = node.New(&node.DefaultConfig)
	backend, _ = eth.New(stack, &ethconfig.Defaults)
	db         = backend.ChainDb()
	hash1      = common.BytesToHash([]byte("topic1"))
	hash2      = common.BytesToHash([]byte("topic2"))
	hash3      = common.BytesToHash([]byte("topic3"))
	hash4      = common.BytesToHash([]byte("topic4"))
	hash5      = common.BytesToHash([]byte("topic5"))
)

func duplicateInArray(arr []common.Hash) bool {
	visited := make(map[common.Hash]bool, 0)
	for i := 0; i < len(arr); i++ {
		if visited[arr[i]] == true {
			return true
		} else {
			visited[arr[i]] = true
		}
	}

	return false
}
>>>>>>> 2a92cb1e

func areDifferentHashes(receipts []map[string]interface{}) bool {
	addresses := []common.Hash{}
	for i := 0; i < len(receipts); i++ {
		addresses = append(addresses, receipts[i]["transactionHash"].(common.Hash))
		if duplicateInArray(addresses) {
			return false
		}
	}

<<<<<<< HEAD
	signer := types.LatestSigner(init.genesis.Config)
	toAddress := common.HexToAddress("0x000000000000000000000000000000000000aaaa")
	txHashes := map[int]common.Hash{} // blockNumber -> txHash
	//signer := currentValidators[0]
=======
	return true
}

// Test for GetTransactionReceiptsByBlock
func testGetTransactionReceiptsByBlock(t *testing.T, publicBlockchainAPI *ethapi.PublicBlockChainAPI) {
	// check 1 : zero transactions
	receiptsOut, err := publicBlockchainAPI.GetTransactionReceiptsByBlock(context.Background(), rpc.BlockNumberOrHashWithNumber(1))
	if err != nil {
		t.Error(err)
	}
>>>>>>> 2a92cb1e

	assert.Equal(t, 0, len(receiptsOut))

<<<<<<< HEAD
	// Block no.s which are multiple of 3 will have txs
	for i := uint64(1); i <= sprintSize; i++ {

		if IsSpanEnd(i) {
			//currentValidators = []*valset.Validator{valset.NewValidator(addr, 10)}
			currentValidators = generateRandomValSet(t)
		}
=======
	// check 2 : one transactions ( normal )
	receiptsOut, err = publicBlockchainAPI.GetTransactionReceiptsByBlock(context.Background(), rpc.BlockNumberOrHashWithNumber(2))
	if err != nil {
		t.Error(err)
	}
>>>>>>> 2a92cb1e

	assert.Equal(t, 1, len(receiptsOut))
	assert.True(t, areDifferentHashes(receiptsOut))

	// check 3 : two transactions ( both normal )
	receiptsOut, err = publicBlockchainAPI.GetTransactionReceiptsByBlock(context.Background(), rpc.BlockNumberOrHashWithNumber(3))
	if err != nil {
		t.Error(err)
	}

<<<<<<< HEAD
			tx = types.NewTx(txdata)
			tx, err = types.SignTx(tx, signer, addrs[currentValidators[0].Address])
			require.Nil(t, err, "an incorrect transaction or signer")
=======
	assert.Equal(t, 2, len(receiptsOut))
	assert.True(t, areDifferentHashes(receiptsOut))
>>>>>>> 2a92cb1e

	// check 4 : two transactions ( one normal + one state-sync)
	receiptsOut, err = publicBlockchainAPI.GetTransactionReceiptsByBlock(context.Background(), rpc.BlockNumberOrHashWithNumber(4))
	if err != nil {
		t.Error(err)
	}

	assert.Equal(t, 2, len(receiptsOut))
	assert.True(t, areDifferentHashes(receiptsOut))

}

<<<<<<< HEAD
	// state 6 was not written
	//
	/*fromID = uint64(4)
	to = int64(chain.GetHeaderByNumber(sprintSize).Time)
	sample = getSampleEventRecord(t)

	eventRecords = []*clerk.EventRecordWithTime{
		buildStateEvent(sample, 4, 4),
		buildStateEvent(sample, 5, 5),
	}

	h.EXPECT().StateSyncEvents(gomock.Any(), fromID, to).Return(eventRecords, nil).MinTimes(1)
	*/
	// Empty blocks for rest of the span
	for i := sprintSize + 1; i <= spanSize; i++ {
		block = buildNextBlock(t, _bor, chain, block, nil, init.genesis.Config.Bor, nil, currentValidators)
		insertNewBlock(t, chain, block)
	}
=======
// Test for GetTransactionByBlockNumberAndIndex
func testGetTransactionByBlockNumberAndIndex(t *testing.T, publicTransactionPoolAPI *ethapi.PublicTransactionPoolAPI) {
	// check 1 : False ( no transaction )
	tx := publicTransactionPoolAPI.GetTransactionByBlockNumberAndIndex(context.Background(), rpc.BlockNumber(1), 0)
	assert.Nil(t, tx)

	// check 2 : Normal Transaction
	tx = publicTransactionPoolAPI.GetTransactionByBlockNumberAndIndex(context.Background(), rpc.BlockNumber(2), 0)
	assert.Equal(t, common.HexToAddress("0x24"), *tx.To)

	// check 3 : Normal Transaction
	tx = publicTransactionPoolAPI.GetTransactionByBlockNumberAndIndex(context.Background(), rpc.BlockNumber(3), 0)
	assert.Equal(t, common.HexToAddress("0x992"), *tx.To)
>>>>>>> 2a92cb1e

	// check 4 : Normal Transaction
	tx = publicTransactionPoolAPI.GetTransactionByBlockNumberAndIndex(context.Background(), rpc.BlockNumber(3), 1)
	assert.Equal(t, common.HexToAddress("0x993"), *tx.To)

<<<<<<< HEAD
	// Assertions
	for n := 0; n < int(spanSize)+1; n++ {
		rpcNumber := rpc.BlockNumberOrHashWithNumber(rpc.BlockNumber(n))
=======
	// check 5 : Normal Transaction
	tx = publicTransactionPoolAPI.GetTransactionByBlockNumberAndIndex(context.Background(), rpc.BlockNumber(4), 0)
	assert.Equal(t, common.HexToAddress("0x1000"), *tx.To)
>>>>>>> 2a92cb1e

	// check 5 : Normal Transaction
	tx = publicTransactionPoolAPI.GetTransactionByBlockNumberAndIndex(context.Background(), rpc.BlockNumber(4), 1)
	assert.Equal(t, common.HexToAddress("0x0"), *tx.To)
}

// This Testcase tests functions for RPC API calls.
// NOTE : Changes to this function might affect the child testcases.
func TestAPIs(t *testing.T) {

	defer func() {
		if err := stack.Close(); err != nil {
			t.Error(err)
		}
	}()

	genesis := core.GenesisBlockForTesting(db, addrr, big.NewInt(1000000))
	sprint := params.TestChainConfig.Bor.Sprint

	chain, receipts := core.GenerateChain(params.TestChainConfig, genesis, ethash.NewFaker(), db, 6, func(i int, gen *core.BlockGen) {
		switch i {

		case 1: // 1 normal transaction on block 2
			receipt := types.NewReceipt(nil, false, 0)
			receipt.Logs = []*types.Log{
				{
					Address: addrr,
					Topics:  []common.Hash{hash1},
				},
			}
			gen.AddUncheckedReceipt(receipt)
			gen.AddUncheckedTx(types.NewTransaction(24, common.HexToAddress("0x24"), big.NewInt(24), 24, gen.BaseFee(), nil))

		case 2: // 2 normal transactions on block 3
			receipt := types.NewReceipt(nil, false, 0)
			receipt.Logs = []*types.Log{
				{
					Address: addrr,
					Topics:  []common.Hash{hash2},
				},
			}
			gen.AddUncheckedReceipt(receipt)
			gen.AddUncheckedTx(types.NewTransaction(992, common.HexToAddress("0x992"), big.NewInt(992), 992, gen.BaseFee(), nil))

			receipt2 := types.NewReceipt(nil, false, 0)
			receipt2.Logs = []*types.Log{
				{
					Address: addrr,
					Topics:  []common.Hash{hash3},
				},
			}
			gen.AddUncheckedReceipt(receipt2)
			gen.AddUncheckedTx(types.NewTransaction(993, common.HexToAddress("0x993"), big.NewInt(993), 993, gen.BaseFee(), nil))

		case 3: // 1 normal transaction, 1 state-sync transaction on block 4
			receipt := types.NewReceipt(nil, false, 0)
			receipt.Logs = []*types.Log{
				{
					Address: addrr,
					Topics:  []common.Hash{hash4},
				},
			}
			gen.AddUncheckedReceipt(receipt)
			gen.AddUncheckedTx(types.NewTransaction(1000, common.HexToAddress("0x1000"), big.NewInt(1000), 1000, gen.BaseFee(), nil))

			// state-sync transaction
			receipt2 := types.NewReceipt(nil, false, 0)
			receipt2.Logs = []*types.Log{
				{
					Address: addrr,
					Topics:  []common.Hash{hash5},
				},
			}
			gen.AddUncheckedReceipt(receipt2)
			// not adding unchecked tx as it will be added as a state-sync tx later

		}
	})

	for i, block := range chain {
		// write the block to database
		rawdb.WriteBlock(db, block)
		rawdb.WriteCanonicalHash(db, block.Hash(), block.NumberU64())
		rawdb.WriteHeadBlockHash(db, block.Hash())

		blockBatch := db.NewBatch()

		if i%int(sprint-1) != 0 {
			// if it is not sprint start write all the transactions as normal transactions.
			rawdb.WriteReceipts(db, block.Hash(), block.NumberU64(), receipts[i])
		} else {
			// check for blocks with receipts. Since in state-sync block, we have 1 normal txn and 1 state-sync txn.
			if len(receipts[i]) > 0 {
				// We write receipts for the normal transaction.
				rawdb.WriteReceipts(db, block.Hash(), block.NumberU64(), receipts[i][:1])

				// write the state-sync receipts to database => receipts[i][1:] => receipts[i][1]
				// State sync logs don't have tx index, tx hash and other necessary fields, DeriveFieldsForBorLogs will fill those fields for websocket subscriptions
				// DeriveFieldsForBorLogs argurments:
				// 1. State-sync logs
				// 2. Block Hash
				// 3. Block Number
				// 4. Transactions in the block(except state-sync) i.e. 1 in our case
				// 5. AllLogs -(minus) StateSyncLogs ; since we only have state-sync tx, it will be 1
				types.DeriveFieldsForBorLogs(receipts[i][1].Logs, block.Hash(), block.NumberU64(), uint(1), uint(1))

				rawdb.WriteBorReceipt(blockBatch, block.Hash(), block.NumberU64(), &types.ReceiptForStorage{
					Status: types.ReceiptStatusSuccessful, // make receipt status successful
					Logs:   receipts[i][1].Logs,
				})

				rawdb.WriteBorTxLookupEntry(blockBatch, block.Hash(), block.NumberU64())

			}

		}

		if err := blockBatch.Write(); err != nil {
			t.Error("Failed to write block into disk", "err", err)
		}
	}

	// Testing GetTransactionReceiptsByBlock
	publicBlockchainAPI := backend.PublicBlockChainAPI()
	testGetTransactionReceiptsByBlock(t, publicBlockchainAPI)

	// Testing GetTransactionByBlockNumberAndIndex
	nonceLock := new(ethapi.AddrLocker)
	publicTransactionPoolAPI := ethapi.NewPublicTransactionPoolAPI(backend.APIBackend, nonceLock)
	testGetTransactionByBlockNumberAndIndex(t, publicTransactionPoolAPI)

}<|MERGE_RESOLUTION|>--- conflicted
+++ resolved
@@ -4,50 +4,18 @@
 
 import (
 	"context"
-	//"math/big"
+	"math/big"
 	"testing"
 
-<<<<<<< HEAD
-	"github.com/stretchr/testify/require"
-
-	"github.com/ethereum/go-ethereum/common"
-	"github.com/ethereum/go-ethereum/consensus/bor"
-=======
 	"github.com/ethereum/go-ethereum/common"
 	"github.com/ethereum/go-ethereum/consensus/ethash"
 	"github.com/ethereum/go-ethereum/core"
->>>>>>> 2a92cb1e
 	"github.com/ethereum/go-ethereum/core/rawdb"
 	"github.com/ethereum/go-ethereum/core/types"
 	"github.com/ethereum/go-ethereum/crypto"
 	"github.com/ethereum/go-ethereum/eth"
 	"github.com/ethereum/go-ethereum/eth/ethconfig"
 	"github.com/ethereum/go-ethereum/internal/ethapi"
-<<<<<<< HEAD
-	"github.com/ethereum/go-ethereum/log"
-	"github.com/ethereum/go-ethereum/rpc"
-)
-
-func TestGetTransactionReceiptsByBlock(t *testing.T) {
-
-	// Initialise Bor client instance
-	currentValidators := generateRandomValSet(t)
-
-	init := buildEthereumInstance(t, rawdb.NewMemoryDatabase(), currentValidators)
-	chain := init.ethereum.BlockChain()
-	engine := init.ethereum.Engine()
-
-	heimdallSpan := generateDummySpan(t, currentValidators)
-	// RMV
-	log.Info("Heimdall Span", "Validators", heimdallSpan.ValidatorSet.Validators, "Producers", heimdallSpan.SelectedProducers)
-	h, ctrl := getMockedHeimdallClient(t, heimdallSpan)
-	defer ctrl.Finish()
-
-	_bor := engine.(*bor.Bor)
-	defer _bor.Close()
-
-	_bor.SetHeimdallClient(h)
-=======
 	"github.com/ethereum/go-ethereum/node"
 	"github.com/ethereum/go-ethereum/params"
 	"github.com/ethereum/go-ethereum/rpc"
@@ -80,7 +48,6 @@
 
 	return false
 }
->>>>>>> 2a92cb1e
 
 func areDifferentHashes(receipts []map[string]interface{}) bool {
 	addresses := []common.Hash{}
@@ -91,12 +58,6 @@
 		}
 	}
 
-<<<<<<< HEAD
-	signer := types.LatestSigner(init.genesis.Config)
-	toAddress := common.HexToAddress("0x000000000000000000000000000000000000aaaa")
-	txHashes := map[int]common.Hash{} // blockNumber -> txHash
-	//signer := currentValidators[0]
-=======
 	return true
 }
 
@@ -107,25 +68,14 @@
 	if err != nil {
 		t.Error(err)
 	}
->>>>>>> 2a92cb1e
 
 	assert.Equal(t, 0, len(receiptsOut))
 
-<<<<<<< HEAD
-	// Block no.s which are multiple of 3 will have txs
-	for i := uint64(1); i <= sprintSize; i++ {
-
-		if IsSpanEnd(i) {
-			//currentValidators = []*valset.Validator{valset.NewValidator(addr, 10)}
-			currentValidators = generateRandomValSet(t)
-		}
-=======
 	// check 2 : one transactions ( normal )
 	receiptsOut, err = publicBlockchainAPI.GetTransactionReceiptsByBlock(context.Background(), rpc.BlockNumberOrHashWithNumber(2))
 	if err != nil {
 		t.Error(err)
 	}
->>>>>>> 2a92cb1e
 
 	assert.Equal(t, 1, len(receiptsOut))
 	assert.True(t, areDifferentHashes(receiptsOut))
@@ -136,14 +86,8 @@
 		t.Error(err)
 	}
 
-<<<<<<< HEAD
-			tx = types.NewTx(txdata)
-			tx, err = types.SignTx(tx, signer, addrs[currentValidators[0].Address])
-			require.Nil(t, err, "an incorrect transaction or signer")
-=======
 	assert.Equal(t, 2, len(receiptsOut))
 	assert.True(t, areDifferentHashes(receiptsOut))
->>>>>>> 2a92cb1e
 
 	// check 4 : two transactions ( one normal + one state-sync)
 	receiptsOut, err = publicBlockchainAPI.GetTransactionReceiptsByBlock(context.Background(), rpc.BlockNumberOrHashWithNumber(4))
@@ -156,26 +100,6 @@
 
 }
 
-<<<<<<< HEAD
-	// state 6 was not written
-	//
-	/*fromID = uint64(4)
-	to = int64(chain.GetHeaderByNumber(sprintSize).Time)
-	sample = getSampleEventRecord(t)
-
-	eventRecords = []*clerk.EventRecordWithTime{
-		buildStateEvent(sample, 4, 4),
-		buildStateEvent(sample, 5, 5),
-	}
-
-	h.EXPECT().StateSyncEvents(gomock.Any(), fromID, to).Return(eventRecords, nil).MinTimes(1)
-	*/
-	// Empty blocks for rest of the span
-	for i := sprintSize + 1; i <= spanSize; i++ {
-		block = buildNextBlock(t, _bor, chain, block, nil, init.genesis.Config.Bor, nil, currentValidators)
-		insertNewBlock(t, chain, block)
-	}
-=======
 // Test for GetTransactionByBlockNumberAndIndex
 func testGetTransactionByBlockNumberAndIndex(t *testing.T, publicTransactionPoolAPI *ethapi.PublicTransactionPoolAPI) {
 	// check 1 : False ( no transaction )
@@ -189,21 +113,14 @@
 	// check 3 : Normal Transaction
 	tx = publicTransactionPoolAPI.GetTransactionByBlockNumberAndIndex(context.Background(), rpc.BlockNumber(3), 0)
 	assert.Equal(t, common.HexToAddress("0x992"), *tx.To)
->>>>>>> 2a92cb1e
 
 	// check 4 : Normal Transaction
 	tx = publicTransactionPoolAPI.GetTransactionByBlockNumberAndIndex(context.Background(), rpc.BlockNumber(3), 1)
 	assert.Equal(t, common.HexToAddress("0x993"), *tx.To)
 
-<<<<<<< HEAD
-	// Assertions
-	for n := 0; n < int(spanSize)+1; n++ {
-		rpcNumber := rpc.BlockNumberOrHashWithNumber(rpc.BlockNumber(n))
-=======
 	// check 5 : Normal Transaction
 	tx = publicTransactionPoolAPI.GetTransactionByBlockNumberAndIndex(context.Background(), rpc.BlockNumber(4), 0)
 	assert.Equal(t, common.HexToAddress("0x1000"), *tx.To)
->>>>>>> 2a92cb1e
 
 	// check 5 : Normal Transaction
 	tx = publicTransactionPoolAPI.GetTransactionByBlockNumberAndIndex(context.Background(), rpc.BlockNumber(4), 1)
