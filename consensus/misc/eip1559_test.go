// Copyright 2021 The go-ethereum Authors
// This file is part of the go-ethereum library.
//
// The go-ethereum library is free software: you can redistribute it and/or modify
// it under the terms of the GNU Lesser General Public License as published by
// the Free Software Foundation, either version 3 of the License, or
// (at your option) any later version.
//
// The go-ethereum library is distributed in the hope that it will be useful,
// but WITHOUT ANY WARRANTY; without even the implied warranty of
// MERCHANTABILITY or FITNESS FOR A PARTICULAR PURPOSE. See the
// GNU Lesser General Public License for more details.
//
// You should have received a copy of the GNU Lesser General Public License
// along with the go-ethereum library. If not, see <http://www.gnu.org/licenses/>.

package misc

import (
	"math/big"
	"testing"

<<<<<<< HEAD
	"github.com/holiman/uint256"

	"github.com/ethereum/go-ethereum/common"
=======
>>>>>>> b1739f67
	"github.com/ethereum/go-ethereum/core/types"
	"github.com/ethereum/go-ethereum/params"
)

// copyConfig does a _shallow_ copy of a given config. Safe to set new values, but
// do not use e.g. SetInt() on the numbers. For testing only
func copyConfig(original *params.ChainConfig) *params.ChainConfig {
	return &params.ChainConfig{
		ChainID:                 original.ChainID,
		HomesteadBlock:          original.HomesteadBlock,
		DAOForkBlock:            original.DAOForkBlock,
		DAOForkSupport:          original.DAOForkSupport,
		EIP150Block:             original.EIP150Block,
		EIP150Hash:              original.EIP150Hash,
		EIP155Block:             original.EIP155Block,
		EIP158Block:             original.EIP158Block,
		ByzantiumBlock:          original.ByzantiumBlock,
		ConstantinopleBlock:     original.ConstantinopleBlock,
		PetersburgBlock:         original.PetersburgBlock,
		IstanbulBlock:           original.IstanbulBlock,
		MuirGlacierBlock:        original.MuirGlacierBlock,
		BerlinBlock:             original.BerlinBlock,
		LondonBlock:             original.LondonBlock,
		TerminalTotalDifficulty: original.TerminalTotalDifficulty,
		Ethash:                  original.Ethash,
		Clique:                  original.Clique,
		Bor:                     original.Bor,
	}
}

func config() *params.ChainConfig {
	config := copyConfig(params.TestChainConfig)
	config.LondonBlock = big.NewInt(5)
	config.Bor.DelhiBlock = big.NewInt(8)
	return config
}

// TestBlockGasLimits tests the gasLimit checks for blocks both across
// the EIP-1559 boundary and post-1559 blocks
func TestBlockGasLimits(t *testing.T) {
	initial := new(big.Int).SetUint64(params.InitialBaseFee)

	for i, tc := range []struct {
		pGasLimit uint64
		pNum      int64
		gasLimit  uint64
		ok        bool
	}{
		// Transitions from non-london to london
		{10000000, 4, 20000000, true},  // No change
		{10000000, 4, 20019530, true},  // Upper limit
		{10000000, 4, 20019531, false}, // Upper +1
		{10000000, 4, 19980470, true},  // Lower limit
		{10000000, 4, 19980469, false}, // Lower limit -1
		// London to London
		{20000000, 5, 20000000, true},
		{20000000, 5, 20019530, true},  // Upper limit
		{20000000, 5, 20019531, false}, // Upper limit +1
		{20000000, 5, 19980470, true},  // Lower limit
		{20000000, 5, 19980469, false}, // Lower limit -1
		{40000000, 5, 40039061, true},  // Upper limit
		{40000000, 5, 40039062, false}, // Upper limit +1
		{40000000, 5, 39960939, true},  // lower limit
		{40000000, 5, 39960938, false}, // Lower limit -1
	} {
		parent := &types.Header{
			GasUsed:  tc.pGasLimit / 2,
			GasLimit: tc.pGasLimit,
			BaseFee:  initial,
			Number:   big.NewInt(tc.pNum),
		}
		header := &types.Header{
			GasUsed:  tc.gasLimit / 2,
			GasLimit: tc.gasLimit,
			BaseFee:  initial,
			Number:   big.NewInt(tc.pNum + 1),
		}
		err := VerifyEip1559Header(config(), parent, header)
		if tc.ok && err != nil {
			t.Errorf("test %d: Expected valid header: %s", i, err)
		}
		if !tc.ok && err == nil {
			t.Errorf("test %d: Expected invalid header", i)
		}
	}
}

// TestCalcBaseFee assumes all blocks are 1559-blocks
func TestCalcBaseFee(t *testing.T) {
	t.Parallel()

	tests := []struct {
		parentBaseFee   int64
		parentGasLimit  uint64
		parentGasUsed   uint64
		expectedBaseFee int64
	}{
		{params.InitialBaseFee, 20000000, 10000000, params.InitialBaseFee}, // usage == target
		{params.InitialBaseFee, 20000000, 9000000, 987500000},              // usage below target
		{params.InitialBaseFee, 20000000, 11000000, 1012500000},            // usage above target
		{params.InitialBaseFee, 20000000, 20000000, 1125000000},            // usage full
		{params.InitialBaseFee, 20000000, 0, 875000000},                    // usage 0
	}
	for i, test := range tests {
		parent := &types.Header{
			Number:   big.NewInt(6),
			GasLimit: test.parentGasLimit,
			GasUsed:  test.parentGasUsed,
			BaseFee:  big.NewInt(test.parentBaseFee),
		}
		if have, want := CalcBaseFee(config(), parent), big.NewInt(test.expectedBaseFee); have.Cmp(want) != 0 {
			t.Errorf("test %d: have %d  want %d, ", i, have, want)
		}
	}
}

<<<<<<< HEAD
func TestCalcBaseFeeUint(t *testing.T) {
	t.Parallel()

=======
// TestCalcBaseFee assumes all blocks are 1559-blocks post Delhi Hard Fork
func TestCalcBaseFeeDelhi(t *testing.T) {
	t.Parallel()

	testConfig := copyConfig(config())

	// Test Delhi Hard Fork
	// Hard fork kicks in at block 8

>>>>>>> b1739f67
	tests := []struct {
		parentBaseFee   int64
		parentGasLimit  uint64
		parentGasUsed   uint64
<<<<<<< HEAD
		expectedBaseFee uint64
	}{
		{params.InitialBaseFee, 20000000, 10000000, params.InitialBaseFee}, // usage == target
		{params.InitialBaseFee, 20000000, 9000000, 987500000},              // usage below target
		{params.InitialBaseFee, 20000000, 11000000, 1012500000},            // usage above target
	}
	for i, test := range tests {
		parent := &types.Header{
			Number:   common.Big32,
=======
		expectedBaseFee int64
	}{
		{params.InitialBaseFee, 20000000, 10000000, params.InitialBaseFee}, // usage == target
		{params.InitialBaseFee, 20000000, 9000000, 993750000},              // usage below target
		{params.InitialBaseFee, 20000000, 11000000, 1006250000},            // usage above target
		{params.InitialBaseFee, 20000000, 20000000, 1062500000},            // usage full
		{params.InitialBaseFee, 20000000, 0, 937500000},                    // usage 0

	}
	for i, test := range tests {
		parent := &types.Header{
			Number:   big.NewInt(8),
>>>>>>> b1739f67
			GasLimit: test.parentGasLimit,
			GasUsed:  test.parentGasUsed,
			BaseFee:  big.NewInt(test.parentBaseFee),
		}
<<<<<<< HEAD
		if have, want := CalcBaseFeeUint(config(), parent), uint256.NewInt(test.expectedBaseFee); have.Cmp(want) != 0 {
=======
		if have, want := CalcBaseFee(testConfig, parent), big.NewInt(test.expectedBaseFee); have.Cmp(want) != 0 {
>>>>>>> b1739f67
			t.Errorf("test %d: have %d  want %d, ", i, have, want)
		}
	}
}<|MERGE_RESOLUTION|>--- conflicted
+++ resolved
@@ -20,12 +20,6 @@
 	"math/big"
 	"testing"
 
-<<<<<<< HEAD
-	"github.com/holiman/uint256"
-
-	"github.com/ethereum/go-ethereum/common"
-=======
->>>>>>> b1739f67
 	"github.com/ethereum/go-ethereum/core/types"
 	"github.com/ethereum/go-ethereum/params"
 )
@@ -142,11 +136,6 @@
 	}
 }
 
-<<<<<<< HEAD
-func TestCalcBaseFeeUint(t *testing.T) {
-	t.Parallel()
-
-=======
 // TestCalcBaseFee assumes all blocks are 1559-blocks post Delhi Hard Fork
 func TestCalcBaseFeeDelhi(t *testing.T) {
 	t.Parallel()
@@ -156,22 +145,10 @@
 	// Test Delhi Hard Fork
 	// Hard fork kicks in at block 8
 
->>>>>>> b1739f67
 	tests := []struct {
 		parentBaseFee   int64
 		parentGasLimit  uint64
 		parentGasUsed   uint64
-<<<<<<< HEAD
-		expectedBaseFee uint64
-	}{
-		{params.InitialBaseFee, 20000000, 10000000, params.InitialBaseFee}, // usage == target
-		{params.InitialBaseFee, 20000000, 9000000, 987500000},              // usage below target
-		{params.InitialBaseFee, 20000000, 11000000, 1012500000},            // usage above target
-	}
-	for i, test := range tests {
-		parent := &types.Header{
-			Number:   common.Big32,
-=======
 		expectedBaseFee int64
 	}{
 		{params.InitialBaseFee, 20000000, 10000000, params.InitialBaseFee}, // usage == target
@@ -184,16 +161,11 @@
 	for i, test := range tests {
 		parent := &types.Header{
 			Number:   big.NewInt(8),
->>>>>>> b1739f67
 			GasLimit: test.parentGasLimit,
 			GasUsed:  test.parentGasUsed,
 			BaseFee:  big.NewInt(test.parentBaseFee),
 		}
-<<<<<<< HEAD
-		if have, want := CalcBaseFeeUint(config(), parent), uint256.NewInt(test.expectedBaseFee); have.Cmp(want) != 0 {
-=======
 		if have, want := CalcBaseFee(testConfig, parent), big.NewInt(test.expectedBaseFee); have.Cmp(want) != 0 {
->>>>>>> b1739f67
 			t.Errorf("test %d: have %d  want %d, ", i, have, want)
 		}
 	}
