--- conflicted
+++ resolved
@@ -674,11 +674,7 @@
 	currentSigner := *c.authorizedSigner.Load()
 
 	// Set the correct difficulty
-<<<<<<< HEAD
-	header.Difficulty = new(big.Int).SetUint64(snap.Difficulty(currentSigner.signer))
-=======
-	header.Difficulty = new(big.Int).SetUint64(Difficulty(snap.ValidatorSet, c.signer))
->>>>>>> 65875c62
+	header.Difficulty = new(big.Int).SetUint64(Difficulty(snap.ValidatorSet, currentSigner.signer))
 
 	// Ensure the extra data has all it's components
 	if len(header.Extra) < extraVanity {
@@ -890,11 +886,7 @@
 	}
 
 	// Bail out if we're unauthorized to sign a block
-<<<<<<< HEAD
-	if !snap.ValidatorSet.HasAddress(currentSigner.signer.Bytes()) {
-=======
-	if !snap.ValidatorSet.HasAddress(signer) {
->>>>>>> 65875c62
+	if !snap.ValidatorSet.HasAddress(currentSigner.signer) {
 		// Check the UnauthorizedSignerError.Error() msg to see why we pass number-1
 		return &UnauthorizedSignerError{number - 1, currentSigner.signer.Bytes()}
 	}
@@ -972,11 +964,7 @@
 		return nil
 	}
 
-<<<<<<< HEAD
-	return new(big.Int).SetUint64(snap.Difficulty(c.authorizedSigner.Load().signer))
-=======
-	return new(big.Int).SetUint64(Difficulty(snap.ValidatorSet, c.signer))
->>>>>>> 65875c62
+	return new(big.Int).SetUint64(Difficulty(snap.ValidatorSet, c.authorizedSigner.Load().signer))
 }
 
 // SealHash returns the hash of a block prior to it being sealed.
@@ -1014,21 +1002,13 @@
 ) error {
 	headerNumber := header.Number.Uint64()
 
-<<<<<<< HEAD
-	currentSpan, err := c.spanner.GetCurrentSpan(header.ParentHash)
-=======
 	currentSpan, err := c.spanner.GetCurrentSpan(ctx, header.ParentHash)
->>>>>>> 65875c62
 	if err != nil {
 		return err
 	}
 
 	if c.needToCommitSpan(currentSpan, headerNumber) {
-<<<<<<< HEAD
-		return c.FetchAndCommitSpan(currentSpan.ID+1, state, header, chain)
-=======
 		return c.FetchAndCommitSpan(ctx, currentSpan.ID+1, state, header, chain)
->>>>>>> 65875c62
 	}
 
 	return nil
