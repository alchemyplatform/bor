package bor

import (
	"bytes"
	"context"
	"encoding/hex"
	"encoding/json"
	"errors"
	"fmt"
	"io"
	"math/big"
	"sort"
	"strconv"
	"sync"
	"sync/atomic"
	"time"

	lru "github.com/hashicorp/golang-lru"
	"go.opentelemetry.io/otel/attribute"
	"go.opentelemetry.io/otel/trace"
	"golang.org/x/crypto/sha3"

	"github.com/ethereum/go-ethereum/accounts"
	"github.com/ethereum/go-ethereum/common"
	"github.com/ethereum/go-ethereum/common/tracing"
	"github.com/ethereum/go-ethereum/consensus"
	"github.com/ethereum/go-ethereum/consensus/bor/api"
	"github.com/ethereum/go-ethereum/consensus/bor/clerk"
	"github.com/ethereum/go-ethereum/consensus/bor/heimdall/span"
	"github.com/ethereum/go-ethereum/consensus/bor/statefull"
	"github.com/ethereum/go-ethereum/consensus/bor/valset"
	"github.com/ethereum/go-ethereum/consensus/misc"
	"github.com/ethereum/go-ethereum/core"
	"github.com/ethereum/go-ethereum/core/state"
	"github.com/ethereum/go-ethereum/core/types"
	"github.com/ethereum/go-ethereum/crypto"
	"github.com/ethereum/go-ethereum/ethdb"
	"github.com/ethereum/go-ethereum/log"
	"github.com/ethereum/go-ethereum/params"
	"github.com/ethereum/go-ethereum/rlp"
	"github.com/ethereum/go-ethereum/rpc"
	"github.com/ethereum/go-ethereum/trie"
)

const (
	checkpointInterval = 1024 // Number of blocks after which to save the vote snapshot to the database
	inmemorySnapshots  = 128  // Number of recent vote snapshots to keep in memory
	inmemorySignatures = 4096 // Number of recent block signatures to keep in memory
)

// Bor protocol constants.
var (
	defaultSprintLength = map[string]uint64{
		"0": 64,
	} // Default number of blocks after which to checkpoint and reset the pending votes

	extraVanity = 32 // Fixed number of extra-data prefix bytes reserved for signer vanity
	extraSeal   = 65 // Fixed number of extra-data suffix bytes reserved for signer seal

	uncleHash = types.CalcUncleHash(nil) // Always Keccak256(RLP([])) as uncles are meaningless outside of PoW.

	validatorHeaderBytesLength = common.AddressLength + 20 // address + power
)

// Various error messages to mark blocks invalid. These should be private to
// prevent engine specific errors from being referenced in the remainder of the
// codebase, inherently breaking if the engine is swapped out. Please put common
// error types into the consensus package.
var (
	// errUnknownBlock is returned when the list of signers is requested for a block
	// that is not part of the local blockchain.
	errUnknownBlock = errors.New("unknown block")

	// errMissingVanity is returned if a block's extra-data section is shorter than
	// 32 bytes, which is required to store the signer vanity.
	errMissingVanity = errors.New("extra-data 32 byte vanity prefix missing")

	// errMissingSignature is returned if a block's extra-data section doesn't seem
	// to contain a 65 byte secp256k1 signature.
	errMissingSignature = errors.New("extra-data 65 byte signature suffix missing")

	// errExtraValidators is returned if non-sprint-end block contain validator data in
	// their extra-data fields.
	errExtraValidators = errors.New("non-sprint-end block contains extra validator list")

	// errInvalidSpanValidators is returned if a block contains an
	// invalid list of validators (i.e. non divisible by 40 bytes).
	errInvalidSpanValidators = errors.New("invalid validator list on sprint end block")

	// errInvalidMixDigest is returned if a block's mix digest is non-zero.
	errInvalidMixDigest = errors.New("non-zero mix digest")

	// errInvalidUncleHash is returned if a block contains an non-empty uncle list.
	errInvalidUncleHash = errors.New("non empty uncle hash")

	// errInvalidDifficulty is returned if the difficulty of a block neither 1 or 2.
	errInvalidDifficulty = errors.New("invalid difficulty")

	// ErrInvalidTimestamp is returned if the timestamp of a block is lower than
	// the previous block's timestamp + the minimum block period.
	ErrInvalidTimestamp = errors.New("invalid timestamp")

	// errOutOfRangeChain is returned if an authorization list is attempted to
	// be modified via out-of-range or non-contiguous headers.
	errOutOfRangeChain = errors.New("out of range or non-contiguous chain")

	errUncleDetected     = errors.New("uncles not allowed")
	errUnknownValidators = errors.New("unknown validators")
)

// SignerFn is a signer callback function to request a header to be signed by a
// backing account.
type SignerFn func(accounts.Account, string, []byte) ([]byte, error)

// ecrecover extracts the Ethereum account address from a signed header.
func ecrecover(header *types.Header, sigcache *lru.ARCCache, c *params.BorConfig) (common.Address, error) {
	// If the signature's already cached, return that
	hash := header.Hash()
	if address, known := sigcache.Get(hash); known {
		return address.(common.Address), nil
	}
	// Retrieve the signature from the header extra-data
	if len(header.Extra) < extraSeal {
		return common.Address{}, errMissingSignature
	}

	signature := header.Extra[len(header.Extra)-extraSeal:]

	// Recover the public key and the Ethereum address
	pubkey, err := crypto.Ecrecover(SealHash(header, c).Bytes(), signature)
	if err != nil {
		return common.Address{}, err
	}

	var signer common.Address

	copy(signer[:], crypto.Keccak256(pubkey[1:])[12:])

	sigcache.Add(hash, signer)

	return signer, nil
}

// SealHash returns the hash of a block prior to it being sealed.
func SealHash(header *types.Header, c *params.BorConfig) (hash common.Hash) {
	hasher := sha3.NewLegacyKeccak256()
	encodeSigHeader(hasher, header, c)
	hasher.Sum(hash[:0])

	return hash
}

func encodeSigHeader(w io.Writer, header *types.Header, c *params.BorConfig) {
	enc := []interface{}{
		header.ParentHash,
		header.UncleHash,
		header.Coinbase,
		header.Root,
		header.TxHash,
		header.ReceiptHash,
		header.Bloom,
		header.Difficulty,
		header.Number,
		header.GasLimit,
		header.GasUsed,
		header.Time,
		header.Extra[:len(header.Extra)-65], // Yes, this will panic if extra is too short
		header.MixDigest,
		header.Nonce,
	}

	if c.IsJaipur(header.Number.Uint64()) {
		if header.BaseFee != nil {
			enc = append(enc, header.BaseFee)
		}
	}

	if err := rlp.Encode(w, enc); err != nil {
		panic("can't encode: " + err.Error())
	}
}

// CalcProducerDelay is the block delay algorithm based on block time, period, producerDelay and turn-ness of a signer
func CalcProducerDelay(number uint64, succession int, c *params.BorConfig) uint64 {
	// When the block is the first block of the sprint, it is expected to be delayed by `producerDelay`.
	// That is to allow time for block propagation in the last sprint
	delay := c.CalculatePeriod(number)
	if number%c.CalculateSprint(number) == 0 {
		delay = c.ProducerDelay
	}

	if succession > 0 {
		delay += uint64(succession) * c.CalculateBackupMultiplier(number)
	}

	return delay
}

// BorRLP returns the rlp bytes which needs to be signed for the bor
// sealing. The RLP to sign consists of the entire header apart from the 65 byte signature
// contained at the end of the extra data.
//
// Note, the method requires the extra data to be at least 65 bytes, otherwise it
// panics. This is done to avoid accidentally using both forms (signature present
// or not), which could be abused to produce different hashes for the same header.
func BorRLP(header *types.Header, c *params.BorConfig) []byte {
	b := new(bytes.Buffer)
	encodeSigHeader(b, header, c)

	return b.Bytes()
}

// Bor is the matic-bor consensus engine
type Bor struct {
	chainConfig *params.ChainConfig // Chain config
	config      *params.BorConfig   // Consensus engine configuration parameters for bor consensus
	db          ethdb.Database      // Database to store and retrieve snapshot checkpoints

	recents    *lru.ARCCache // Snapshots for recent block to speed up reorgs
	signatures *lru.ARCCache // Signatures of recent blocks to speed up mining

	authorizedSigner atomic.Pointer[signer] // Ethereum address and sign function of the signing key

	ethAPI                 api.Caller
	spanner                Spanner
	GenesisContractsClient GenesisContract
	HeimdallClient         IHeimdallClient

	// The fields below are for testing only
	fakeDiff bool // Skip difficulty verifications

	closeOnce sync.Once
}

type signer struct {
	signer common.Address // Ethereum address of the signing key
	signFn SignerFn       // Signer function to authorize hashes with
}

// New creates a Matic Bor consensus engine.
func New(
	chainConfig *params.ChainConfig,
	db ethdb.Database,
	ethAPI api.Caller,
	spanner Spanner,
	heimdallClient IHeimdallClient,
	genesisContracts GenesisContract,
) *Bor {
	// get bor config
	borConfig := chainConfig.Bor

	// Set any missing consensus parameters to their defaults
	if borConfig != nil && borConfig.CalculateSprint(0) == 0 {
		borConfig.Sprint = defaultSprintLength
	}
	// Allocate the snapshot caches and create the engine
	recents, _ := lru.NewARC(inmemorySnapshots)
	signatures, _ := lru.NewARC(inmemorySignatures)

	c := &Bor{
		chainConfig:            chainConfig,
		config:                 borConfig,
		db:                     db,
		ethAPI:                 ethAPI,
		recents:                recents,
		signatures:             signatures,
		spanner:                spanner,
		GenesisContractsClient: genesisContracts,
		HeimdallClient:         heimdallClient,
	}

	c.authorizedSigner.Store(&signer{
		common.Address{},
		func(_ accounts.Account, _ string, i []byte) ([]byte, error) {
			// return an error to prevent panics
			return nil, &UnauthorizedSignerError{0, common.Address{}.Bytes()}
		},
	})

	// make sure we can decode all the GenesisAlloc in the BorConfig.
	for key, genesisAlloc := range c.config.BlockAlloc {
		if _, err := decodeGenesisAlloc(genesisAlloc); err != nil {
			panic(fmt.Sprintf("BUG: Block alloc '%s' in genesis is not correct: %v", key, err))
		}
	}

	return c
}

// Author implements consensus.Engine, returning the Ethereum address recovered
// from the signature in the header's extra-data section.
func (c *Bor) Author(header *types.Header) (common.Address, error) {
	return ecrecover(header, c.signatures, c.config)
}

// VerifyHeader checks whether a header conforms to the consensus rules.
func (c *Bor) VerifyHeader(chain consensus.ChainHeaderReader, header *types.Header, _ bool) error {
	return c.verifyHeader(chain, header, nil)
}

// VerifyHeaders is similar to VerifyHeader, but verifies a batch of headers. The
// method returns a quit channel to abort the operations and a results channel to
// retrieve the async verifications (the order is that of the input slice).
func (c *Bor) VerifyHeaders(chain consensus.ChainHeaderReader, headers []*types.Header, _ []bool) (chan<- struct{}, <-chan error) {
	abort := make(chan struct{})
	results := make(chan error, len(headers))

	go func() {
		for i, header := range headers {
			err := c.verifyHeader(chain, header, headers[:i])

			select {
			case <-abort:
				return
			case results <- err:
			}
		}
	}()

	return abort, results
}

// verifyHeader checks whether a header conforms to the consensus rules.The
// caller may optionally pass in a batch of parents (ascending order) to avoid
// looking those up from the database. This is useful for concurrently verifying
// a batch of new headers.
func (c *Bor) verifyHeader(chain consensus.ChainHeaderReader, header *types.Header, parents []*types.Header) error {
	if header.Number == nil {
		return errUnknownBlock
	}

	number := header.Number.Uint64()

	// Don't waste time checking blocks from the future
	if header.Time > uint64(time.Now().Unix()) {
		return consensus.ErrFutureBlock
	}

	if err := validateHeaderExtraField(header.Extra); err != nil {
		return err
	}

	// check extr adata
	isSprintEnd := IsSprintStart(number+1, c.config.CalculateSprint(number))

	// Ensure that the extra-data contains a signer list on checkpoint, but none otherwise
	signersBytes := len(header.Extra) - extraVanity - extraSeal
	if !isSprintEnd && signersBytes != 0 {
		return errExtraValidators
	}

	if isSprintEnd && signersBytes%validatorHeaderBytesLength != 0 {
		return errInvalidSpanValidators
	}

	// Ensure that the mix digest is zero as we don't have fork protection currently
	if header.MixDigest != (common.Hash{}) {
		return errInvalidMixDigest
	}

	// Ensure that the block doesn't contain any uncles which are meaningless in PoA
	if header.UncleHash != uncleHash {
		return errInvalidUncleHash
	}

	// Ensure that the block's difficulty is meaningful (may not be correct at this point)
	if number > 0 {
		if header.Difficulty == nil {
			return errInvalidDifficulty
		}
	}

	// Verify that the gas limit is <= 2^63-1
	gasCap := uint64(0x7fffffffffffffff)

	if header.GasLimit > gasCap {
		return fmt.Errorf("invalid gasLimit: have %v, max %v", header.GasLimit, gasCap)
	}

	// If all checks passed, validate any special fields for hard forks
	if err := misc.VerifyForkHashes(chain.Config(), header, false); err != nil {
		return err
	}

	// All basic checks passed, verify cascading fields
	return c.verifyCascadingFields(chain, header, parents)
}

// validateHeaderExtraField validates that the extra-data contains both the vanity and signature.
// header.Extra = header.Vanity + header.ProducerBytes (optional) + header.Seal
func validateHeaderExtraField(extraBytes []byte) error {
	if len(extraBytes) < extraVanity {
		return errMissingVanity
	}

	if len(extraBytes) < extraVanity+extraSeal {
		return errMissingSignature
	}

	return nil
}

// verifyCascadingFields verifies all the header fields that are not standalone,
// rather depend on a batch of previous headers. The caller may optionally pass
// in a batch of parents (ascending order) to avoid looking those up from the
// database. This is useful for concurrently verifying a batch of new headers.
func (c *Bor) verifyCascadingFields(chain consensus.ChainHeaderReader, header *types.Header, parents []*types.Header) error {
	// The genesis block is the always valid dead-end
	number := header.Number.Uint64()

	if number == 0 {
		return nil
	}

	// Ensure that the block's timestamp isn't too close to it's parent
	var parent *types.Header

	if len(parents) > 0 {
		parent = parents[len(parents)-1]
	} else {
		parent = chain.GetHeader(header.ParentHash, number-1)
	}

	if parent == nil || parent.Number.Uint64() != number-1 || parent.Hash() != header.ParentHash {
		return consensus.ErrUnknownAncestor
	}

	// Verify that the gasUsed is <= gasLimit
	if header.GasUsed > header.GasLimit {
		return fmt.Errorf("invalid gasUsed: have %d, gasLimit %d", header.GasUsed, header.GasLimit)
	}

	if !chain.Config().IsLondon(header.Number) {
		// Verify BaseFee not present before EIP-1559 fork.
		if header.BaseFee != nil {
			return fmt.Errorf("invalid baseFee before fork: have %d, want <nil>", header.BaseFee)
		}

		if err := misc.VerifyGaslimit(parent.GasLimit, header.GasLimit); err != nil {
			return err
		}
	} else if err := misc.VerifyEip1559Header(chain.Config(), parent, header); err != nil {
		// Verify the header's EIP-1559 attributes.
		return err
	}

	if parent.Time+c.config.CalculatePeriod(number) > header.Time {
		return ErrInvalidTimestamp
	}

	// Retrieve the snapshot needed to verify this header and cache it
	snap, err := c.snapshot(chain, number-1, header.ParentHash, parents)
	if err != nil {
		return err
	}

	// verify the validator list in the last sprint block
	if IsSprintStart(number, c.config.CalculateSprint(number)) {
		parentValidatorBytes := parent.Extra[extraVanity : len(parent.Extra)-extraSeal]
		validatorsBytes := make([]byte, len(snap.ValidatorSet.Validators)*validatorHeaderBytesLength)

		currentValidators := snap.ValidatorSet.Copy().Validators
		// sort validator by address
		sort.Sort(valset.ValidatorsByAddress(currentValidators))

		for i, validator := range currentValidators {
			copy(validatorsBytes[i*validatorHeaderBytesLength:], validator.HeaderBytes())
		}
		// len(header.Extra) >= extraVanity+extraSeal has already been validated in validateHeaderExtraField, so this won't result in a panic
		if !bytes.Equal(parentValidatorBytes, validatorsBytes) {
			return &MismatchingValidatorsError{number - 1, validatorsBytes, parentValidatorBytes}
		}
	}

	// All basic checks passed, verify the seal and return
	return c.verifySeal(chain, header, parents)
}

// snapshot retrieves the authorization snapshot at a given point in time.
// nolint: gocognit
func (c *Bor) snapshot(chain consensus.ChainHeaderReader, number uint64, hash common.Hash, parents []*types.Header) (*Snapshot, error) {
	// Search for a snapshot in memory or on disk for checkpoints
	var snap *Snapshot

	headers := make([]*types.Header, 0, 16)

	//nolint:govet
	for snap == nil {
		// If an in-memory snapshot was found, use that
		if s, ok := c.recents.Get(hash); ok {
			snap = s.(*Snapshot)

			break
		}

		// If an on-disk checkpoint snapshot can be found, use that
		if number%checkpointInterval == 0 {
			if s, err := loadSnapshot(c.config, c.signatures, c.db, hash); err == nil {
				log.Trace("Loaded snapshot from disk", "number", number, "hash", hash)

				snap = s

				break
			}
		}

		// If we're at the genesis, snapshot the initial state. Alternatively if we're
		// at a checkpoint block without a parent (light client CHT), or we have piled
		// up more headers than allowed to be reorged (chain reinit from a freezer),
		// consider the checkpoint trusted and snapshot it.

		// TODO fix this
		// nolint:nestif
		if number == 0 {
			checkpoint := chain.GetHeaderByNumber(number)
			if checkpoint != nil {
				// get checkpoint data
				hash := checkpoint.Hash()

				// get validators and current span
				validators, err := c.spanner.GetCurrentValidators(context.Background(), hash, number+1)
				if err != nil {
					return nil, err
				}

				// new snap shot
				snap = newSnapshot(c.config, c.signatures, number, hash, validators)
				if err := snap.store(c.db); err != nil {
					return nil, err
				}

				log.Info("Stored checkpoint snapshot to disk", "number", number, "hash", hash)

				break
			}
		}

		// No snapshot for this header, gather the header and move backward
		var header *types.Header
		if len(parents) > 0 {
			// If we have explicit parents, pick from there (enforced)
			header = parents[len(parents)-1]
			if header.Hash() != hash || header.Number.Uint64() != number {
				return nil, consensus.ErrUnknownAncestor
			}

			parents = parents[:len(parents)-1]
		} else {
			// No explicit parents (or no more left), reach out to the database
			header = chain.GetHeader(hash, number)
			if header == nil {
				return nil, consensus.ErrUnknownAncestor
			}
		}

		headers = append(headers, header)
		number, hash = number-1, header.ParentHash
	}

	// check if snapshot is nil
	if snap == nil {
		return nil, fmt.Errorf("unknown error while retrieving snapshot at block number %v", number)
	}

	// Previous snapshot found, apply any pending headers on top of it
	for i := 0; i < len(headers)/2; i++ {
		headers[i], headers[len(headers)-1-i] = headers[len(headers)-1-i], headers[i]
	}

	snap, err := snap.apply(headers)
	if err != nil {
		return nil, err
	}

	c.recents.Add(snap.Hash, snap)

	// If we've generated a new checkpoint snapshot, save to disk
	if snap.Number%checkpointInterval == 0 && len(headers) > 0 {
		if err = snap.store(c.db); err != nil {
			return nil, err
		}

		log.Trace("Stored snapshot to disk", "number", snap.Number, "hash", snap.Hash)
	}

	return snap, err
}

// VerifyUncles implements consensus.Engine, always returning an error for any
// uncles as this consensus mechanism doesn't permit uncles.
func (c *Bor) VerifyUncles(_ consensus.ChainReader, block *types.Block) error {
	if len(block.Uncles()) > 0 {
		return errUncleDetected
	}

	return nil
}

// VerifySeal implements consensus.Engine, checking whether the signature contained
// in the header satisfies the consensus protocol requirements.
func (c *Bor) VerifySeal(chain consensus.ChainHeaderReader, header *types.Header) error {
	return c.verifySeal(chain, header, nil)
}

// verifySeal checks whether the signature contained in the header satisfies the
// consensus protocol requirements. The method accepts an optional list of parent
// headers that aren't yet part of the local blockchain to generate the snapshots
// from.
func (c *Bor) verifySeal(chain consensus.ChainHeaderReader, header *types.Header, parents []*types.Header) error {
	// Verifying the genesis block is not supported
	number := header.Number.Uint64()
	if number == 0 {
		return errUnknownBlock
	}
	// Retrieve the snapshot needed to verify this header and cache it
	snap, err := c.snapshot(chain, number-1, header.ParentHash, parents)
	if err != nil {
		return err
	}

	// Resolve the authorization key and check against signers
	signer, err := ecrecover(header, c.signatures, c.config)
	if err != nil {
		return err
	}

	if !snap.ValidatorSet.HasAddress(signer) {
		// Check the UnauthorizedSignerError.Error() msg to see why we pass number-1
		return &UnauthorizedSignerError{number - 1, signer.Bytes()}
	}

	succession, err := snap.GetSignerSuccessionNumber(signer)
	if err != nil {
		return err
	}

	var parent *types.Header
	if len(parents) > 0 { // if parents is nil, len(parents) is zero
		parent = parents[len(parents)-1]
	} else if number > 0 {
		parent = chain.GetHeader(header.ParentHash, number-1)
	}

	if IsBlockOnTime(parent, header, number, succession, c.config) {
		return &BlockTooSoonError{number, succession}
	}

	// Ensure that the difficulty corresponds to the turn-ness of the signer
	if !c.fakeDiff {
		difficulty := Difficulty(snap.ValidatorSet, signer)
		if header.Difficulty.Uint64() != difficulty {
			return &WrongDifficultyError{number, difficulty, header.Difficulty.Uint64(), signer.Bytes()}
		}
	}

	return nil
}

func IsBlockOnTime(parent *types.Header, header *types.Header, number uint64, succession int, cfg *params.BorConfig) bool {
	return parent != nil && header.Time < parent.Time+CalcProducerDelay(number, succession, cfg)
}

// Prepare implements consensus.Engine, preparing all the consensus fields of the
// header for running the transactions on top.
func (c *Bor) Prepare(chain consensus.ChainHeaderReader, header *types.Header) error {
	// If the block isn't a checkpoint, cast a random vote (good enough for now)
	header.Coinbase = common.Address{}
	header.Nonce = types.BlockNonce{}

	number := header.Number.Uint64()
	// Assemble the validator snapshot to check which votes make sense
	snap, err := c.snapshot(chain, number-1, header.ParentHash, nil)
	if err != nil {
		return err
	}

	currentSigner := *c.authorizedSigner.Load()

	// Set the correct difficulty
	header.Difficulty = new(big.Int).SetUint64(Difficulty(snap.ValidatorSet, currentSigner.signer))

	// Ensure the extra data has all it's components
	if len(header.Extra) < extraVanity {
		header.Extra = append(header.Extra, bytes.Repeat([]byte{0x00}, extraVanity-len(header.Extra))...)
	}

	header.Extra = header.Extra[:extraVanity]

	// get validator set if number
	if IsSprintStart(number+1, c.config.CalculateSprint(number)) {
		newValidators, err := c.spanner.GetCurrentValidators(context.Background(), header.ParentHash, number+1)
		if err != nil {
			return errUnknownValidators
		}

		// sort validator by address
		sort.Sort(valset.ValidatorsByAddress(newValidators))

		for _, validator := range newValidators {
			header.Extra = append(header.Extra, validator.HeaderBytes()...)
		}
	}

	// add extra seal space
	header.Extra = append(header.Extra, make([]byte, extraSeal)...)

	// Mix digest is reserved for now, set to empty
	header.MixDigest = common.Hash{}

	// Ensure the timestamp has the correct delay
	parent := chain.GetHeader(header.ParentHash, number-1)
	if parent == nil {
		return consensus.ErrUnknownAncestor
	}

	var succession int
	// if signer is not empty
	if currentSigner.signer != (common.Address{}) {
		succession, err = snap.GetSignerSuccessionNumber(currentSigner.signer)
		if err != nil {
			return err
		}
	}

	header.Time = parent.Time + CalcProducerDelay(number, succession, c.config)
	if header.Time < uint64(time.Now().Unix()) {
		header.Time = uint64(time.Now().Unix())
	}

	return nil
}

// Finalize implements consensus.Engine, ensuring no uncles are set, nor block
// rewards given.
func (c *Bor) Finalize(chain consensus.ChainHeaderReader, header *types.Header, state *state.StateDB, _ []*types.Transaction, _ []*types.Header) {
	var (
		stateSyncData []*types.StateSyncData
		err           error
	)

	headerNumber := header.Number.Uint64()

<<<<<<< HEAD
	if IsSprintStart(headerNumber, c.config.CalculateSprint(headerNumber)) {
		ctx := context.Background()
=======
	ctx := context.Background()
>>>>>>> 2a6ea470

	if IsSprintStart(headerNumber, c.config.Sprint) {
		cx := statefull.ChainContext{Chain: chain, Bor: c}
		// check and commit span
		if err := c.checkAndCommitSpan(ctx, state, header, cx); err != nil {
			log.Error("Error while committing span", "error", err)
			return
		}

		if c.HeimdallClient != nil {
			// commit states
			stateSyncData, err = c.CommitStates(ctx, state, header, cx)
			if err != nil {
				log.Error("Error while committing states", "error", err)
				return
			}
		}
	}

	if err = c.changeContractCodeIfNeeded(headerNumber, state); err != nil {
		log.Error("Error changing contract code", "error", err)
		return
	}

	// No block rewards in PoA, so the state remains as is and uncles are dropped
	header.Root = state.IntermediateRoot(chain.Config().IsEIP158(header.Number))
	header.UncleHash = types.CalcUncleHash(nil)

	// Set state sync data to blockchain
	bc := chain.(*core.BlockChain)
	bc.SetStateSync(stateSyncData)
}

func decodeGenesisAlloc(i interface{}) (core.GenesisAlloc, error) {
	var alloc core.GenesisAlloc

	b, err := json.Marshal(i)
	if err != nil {
		return nil, err
	}

	if err := json.Unmarshal(b, &alloc); err != nil {
		return nil, err
	}

	return alloc, nil
}

func (c *Bor) changeContractCodeIfNeeded(headerNumber uint64, state *state.StateDB) error {
	for blockNumber, genesisAlloc := range c.config.BlockAlloc {
		if blockNumber == strconv.FormatUint(headerNumber, 10) {
			allocs, err := decodeGenesisAlloc(genesisAlloc)
			if err != nil {
				return fmt.Errorf("failed to decode genesis alloc: %w", err)
			}

			for addr, account := range allocs {
				log.Info("change contract code", "address", addr)
				state.SetCode(addr, account.Code)
			}
		}
	}

	return nil
}

// FinalizeAndAssemble implements consensus.Engine, ensuring no uncles are set,
// nor block rewards given, and returns the final block.
func (c *Bor) FinalizeAndAssemble(ctx context.Context, chain consensus.ChainHeaderReader, header *types.Header, state *state.StateDB, txs []*types.Transaction, uncles []*types.Header, receipts []*types.Receipt) (*types.Block, error) {
	finalizeCtx, finalizeSpan := tracing.StartSpan(ctx, "bor.FinalizeAndAssemble")
	defer tracing.EndSpan(finalizeSpan)

	stateSyncData := []*types.StateSyncData{}

	headerNumber := header.Number.Uint64()

<<<<<<< HEAD
	if IsSprintStart(headerNumber, c.config.CalculateSprint(headerNumber)) {
		ctx := context.Background()
=======
	var err error
>>>>>>> 2a6ea470

	if IsSprintStart(headerNumber, c.config.Sprint) {
		cx := statefull.ChainContext{Chain: chain, Bor: c}

		tracing.Exec(finalizeCtx, "bor.checkAndCommitSpan", func(ctx context.Context, span trace.Span) {
			// check and commit span
			err = c.checkAndCommitSpan(finalizeCtx, state, header, cx)
		})

		if err != nil {
			log.Error("Error while committing span", "error", err)
			return nil, err
		}

		if c.HeimdallClient != nil {
			tracing.Exec(finalizeCtx, "bor.checkAndCommitSpan", func(ctx context.Context, span trace.Span) {
				// commit states
				stateSyncData, err = c.CommitStates(finalizeCtx, state, header, cx)
			})

			if err != nil {
				log.Error("Error while committing states", "error", err)
				return nil, err
			}
		}
	}

	tracing.Exec(finalizeCtx, "bor.changeContractCodeIfNeeded", func(ctx context.Context, span trace.Span) {
		err = c.changeContractCodeIfNeeded(headerNumber, state)
	})

	if err != nil {
		log.Error("Error changing contract code", "error", err)
		return nil, err
	}

	// No block rewards in PoA, so the state remains as it is
	tracing.Exec(finalizeCtx, "bor.IntermediateRoot", func(ctx context.Context, span trace.Span) {
		header.Root = state.IntermediateRoot(chain.Config().IsEIP158(header.Number))
	})

	// Uncles are dropped
	header.UncleHash = types.CalcUncleHash(nil)

	// Assemble block
	block := types.NewBlock(header, txs, nil, receipts, new(trie.Trie))

	// set state sync
	bc := chain.(core.BorStateSyncer)
	bc.SetStateSync(stateSyncData)

	tracing.SetAttributes(
		finalizeSpan,
		attribute.Int("number", int(header.Number.Int64())),
		attribute.String("hash", header.Hash().String()),
		attribute.Int("number of txs", len(txs)),
		attribute.Int("gas used", int(block.GasUsed())),
	)

	// return the final block for sealing
	return block, nil
}

// Authorize injects a private key into the consensus engine to mint new blocks
// with.
func (c *Bor) Authorize(currentSigner common.Address, signFn SignerFn) {
	c.authorizedSigner.Store(&signer{
		signer: currentSigner,
		signFn: signFn,
	})
}

// Seal implements consensus.Engine, attempting to create a sealed block using
// the local signing credentials.
func (c *Bor) Seal(ctx context.Context, chain consensus.ChainHeaderReader, block *types.Block, results chan<- *types.Block, stop <-chan struct{}) error {
	_, sealSpan := tracing.StartSpan(ctx, "bor.Seal")

	var endSpan bool = true

	defer func() {
		// Only end span in case of early-returns/errors
		if endSpan {
			tracing.EndSpan(sealSpan)
		}
	}()

	header := block.Header()
	// Sealing the genesis block is not supported
	number := header.Number.Uint64()
	if number == 0 {
		return errUnknownBlock
	}
	// For 0-period chains, refuse to seal empty blocks (no reward but would spin sealing)
	if c.config.CalculatePeriod(number) == 0 && len(block.Transactions()) == 0 {
		log.Info("Sealing paused, waiting for transactions")
		return nil
	}

	// Don't hold the signer fields for the entire sealing procedure
	currentSigner := *c.authorizedSigner.Load()

	snap, err := c.snapshot(chain, number-1, header.ParentHash, nil)
	if err != nil {
		return err
	}

	// Bail out if we're unauthorized to sign a block
	if !snap.ValidatorSet.HasAddress(currentSigner.signer) {
		// Check the UnauthorizedSignerError.Error() msg to see why we pass number-1
		return &UnauthorizedSignerError{number - 1, currentSigner.signer.Bytes()}
	}

	successionNumber, err := snap.GetSignerSuccessionNumber(currentSigner.signer)
	if err != nil {
		return err
	}

	// Sweet, the protocol permits us to sign the block, wait for our time
	delay := time.Unix(int64(header.Time), 0).Sub(time.Now()) // nolint: gosimple
	// wiggle was already accounted for in header.Time, this is just for logging
	wiggle := time.Duration(successionNumber) * time.Duration(c.config.CalculateBackupMultiplier(number)) * time.Second

	// Sign all the things!
	err = Sign(currentSigner.signFn, currentSigner.signer, header, c.config)
	if err != nil {
		return err
	}

	// Wait until sealing is terminated or delay timeout.
	log.Info("Waiting for slot to sign and propagate", "number", number, "hash", header.Hash, "delay-in-sec", uint(delay), "delay", common.PrettyDuration(delay))

	go func(sealSpan trace.Span) {
		select {
		case <-stop:
			log.Debug("Discarding sealing operation for block", "number", number)
			return
		case <-time.After(delay):
			if wiggle > 0 {
				log.Info(
					"Sealing out-of-turn",
					"number", number,
					"hash", header.Hash,
					"wiggle-in-sec", uint(wiggle),
					"wiggle", common.PrettyDuration(wiggle),
					"in-turn-signer", snap.ValidatorSet.GetProposer().Address.Hex(),
				)
			}

			log.Info(
				"Sealing successful",
				"number", number,
				"delay", delay,
				"headerDifficulty", header.Difficulty,
			)

			tracing.SetAttributes(
				sealSpan,
				attribute.Int("number", int(number)),
				attribute.String("hash", header.Hash().String()),
				attribute.Int("delay", int(delay.Milliseconds())),
				attribute.Int("wiggle", int(wiggle.Milliseconds())),
				attribute.Bool("out-of-turn", wiggle > 0),
			)

			tracing.EndSpan(sealSpan)
		}
		select {
		case results <- block.WithSeal(header):
		default:
			log.Warn("Sealing result was not read by miner", "number", number, "sealhash", SealHash(header, c.config))
		}
	}(sealSpan)

	// Set the endSpan flag to false, as the go routine will handle it
	endSpan = false

	return nil
}

func Sign(signFn SignerFn, signer common.Address, header *types.Header, c *params.BorConfig) error {
	sighash, err := signFn(accounts.Account{Address: signer}, accounts.MimetypeBor, BorRLP(header, c))
	if err != nil {
		return err
	}

	copy(header.Extra[len(header.Extra)-extraSeal:], sighash)

	return nil
}

// CalcDifficulty is the difficulty adjustment algorithm. It returns the difficulty
// that a new block should have based on the previous blocks in the chain and the
// current signer.
func (c *Bor) CalcDifficulty(chain consensus.ChainHeaderReader, _ uint64, parent *types.Header) *big.Int {
	snap, err := c.snapshot(chain, parent.Number.Uint64(), parent.Hash(), nil)
	if err != nil {
		return nil
	}

	return new(big.Int).SetUint64(Difficulty(snap.ValidatorSet, c.authorizedSigner.Load().signer))
}

// SealHash returns the hash of a block prior to it being sealed.
func (c *Bor) SealHash(header *types.Header) common.Hash {
	return SealHash(header, c.config)
}

// APIs implements consensus.Engine, returning the user facing RPC API to allow
// controlling the signer voting.
func (c *Bor) APIs(chain consensus.ChainHeaderReader) []rpc.API {
	return []rpc.API{{
		Namespace: "bor",
		Version:   "1.0",
		Service:   &API{chain: chain, bor: c},
		Public:    false,
	}}
}

// Close implements consensus.Engine. It's a noop for bor as there are no background threads.
func (c *Bor) Close() error {
	c.closeOnce.Do(func() {
		if c.HeimdallClient != nil {
			c.HeimdallClient.Close()
		}
	})

	return nil
}

func (c *Bor) checkAndCommitSpan(
	ctx context.Context,
	state *state.StateDB,
	header *types.Header,
	chain core.ChainContext,
) error {
	headerNumber := header.Number.Uint64()

	span, err := c.spanner.GetCurrentSpan(ctx, header.ParentHash)
	if err != nil {
		return err
	}

	if c.needToCommitSpan(span, headerNumber) {
		return c.FetchAndCommitSpan(ctx, span.ID+1, state, header, chain)
	}

	return nil
}

func (c *Bor) needToCommitSpan(currentSpan *span.Span, headerNumber uint64) bool {
	// if span is nil
	if currentSpan == nil {
		return false
	}

	// check span is not set initially
	if currentSpan.EndBlock == 0 {
		return true
	}

	// if current block is first block of last sprint in current span
	if currentSpan.EndBlock > c.config.CalculateSprint(headerNumber) && currentSpan.EndBlock-c.config.CalculateSprint(headerNumber)+1 == headerNumber {
		return true
	}

	return false
}

func (c *Bor) FetchAndCommitSpan(
	ctx context.Context,
	newSpanID uint64,
	state *state.StateDB,
	header *types.Header,
	chain core.ChainContext,
) error {
	var heimdallSpan span.HeimdallSpan

	if c.HeimdallClient == nil {
		// fixme: move to a new mock or fake and remove c.HeimdallClient completely
		s, err := c.getNextHeimdallSpanForTest(ctx, newSpanID, header, chain)
		if err != nil {
			return err
		}

		heimdallSpan = *s
	} else {
		response, err := c.HeimdallClient.Span(ctx, newSpanID)
		if err != nil {
			return err
		}

		heimdallSpan = *response
	}

	// check if chain id matches with Heimdall span
	if heimdallSpan.ChainID != c.chainConfig.ChainID.String() {
		return fmt.Errorf(
			"chain id proposed span, %s, and bor chain id, %s, doesn't match",
			heimdallSpan.ChainID,
			c.chainConfig.ChainID,
		)
	}

	return c.spanner.CommitSpan(ctx, heimdallSpan, state, header, chain)
}

// CommitStates commit states
func (c *Bor) CommitStates(
	ctx context.Context,
	state *state.StateDB,
	header *types.Header,
	chain statefull.ChainContext,
) ([]*types.StateSyncData, error) {
	fetchStart := time.Now()
	number := header.Number.Uint64()

	_lastStateID, err := c.GenesisContractsClient.LastStateId(number - 1)
	if err != nil {
		return nil, err
	}

	to := time.Unix(int64(chain.Chain.GetHeaderByNumber(number-c.config.CalculateSprint(number)).Time), 0)
	lastStateID := _lastStateID.Uint64()

	log.Info(
		"Fetching state updates from Heimdall",
		"fromID", lastStateID+1,
		"to", to.Format(time.RFC3339))

	eventRecords, err := c.HeimdallClient.StateSyncEvents(ctx, lastStateID+1, to.Unix())
	if err != nil {
		log.Error("Error occurred when fetching state sync events", "stateID", lastStateID+1, "error", err)
	}

	if c.config.OverrideStateSyncRecords != nil {
		if val, ok := c.config.OverrideStateSyncRecords[strconv.FormatUint(number, 10)]; ok {
			eventRecords = eventRecords[0:val]
		}
	}

	fetchTime := time.Since(fetchStart)
	processStart := time.Now()
	totalGas := 0 /// limit on gas for state sync per block
	chainID := c.chainConfig.ChainID.String()
	stateSyncs := make([]*types.StateSyncData, len(eventRecords))

	var gasUsed uint64

	for _, eventRecord := range eventRecords {
		if eventRecord.ID <= lastStateID {
			continue
		}

		if err = validateEventRecord(eventRecord, number, to, lastStateID, chainID); err != nil {
			log.Error("while validating event record", "block", number, "to", to, "stateID", lastStateID, "error", err.Error())
			break
		}

		stateData := types.StateSyncData{
			ID:       eventRecord.ID,
			Contract: eventRecord.Contract,
			Data:     hex.EncodeToString(eventRecord.Data),
			TxHash:   eventRecord.TxHash,
		}

		stateSyncs = append(stateSyncs, &stateData)

		// we expect that this call MUST emit an event, otherwise we wouldn't make a receipt
		// if the receiver address is not a contract then we'll skip the most of the execution and emitting an event as well
		// https://github.com/maticnetwork/genesis-contracts/blob/master/contracts/StateReceiver.sol#L27
		gasUsed, err = c.GenesisContractsClient.CommitState(eventRecord, state, header, chain)
		if err != nil {
			return nil, err
		}

		totalGas += int(gasUsed)

		lastStateID++
	}

	processTime := time.Since(processStart)

	log.Info("StateSyncData", "gas", totalGas, "number", number, "lastStateID", lastStateID, "total records", len(eventRecords), "fetch time", int(fetchTime.Milliseconds()), "process time", int(processTime.Milliseconds()))

	return stateSyncs, nil
}

func validateEventRecord(eventRecord *clerk.EventRecordWithTime, number uint64, to time.Time, lastStateID uint64, chainID string) error {
	// event id should be sequential and event.Time should lie in the range [from, to)
	if lastStateID+1 != eventRecord.ID || eventRecord.ChainID != chainID || !eventRecord.Time.Before(to) {
		return &InvalidStateReceivedError{number, lastStateID, &to, eventRecord}
	}

	return nil
}

func (c *Bor) SetHeimdallClient(h IHeimdallClient) {
	c.HeimdallClient = h
}

func (c *Bor) GetCurrentValidators(ctx context.Context, headerHash common.Hash, blockNumber uint64) ([]*valset.Validator, error) {
	return c.spanner.GetCurrentValidators(ctx, headerHash, blockNumber)
}

//
// Private methods
//

func (c *Bor) getNextHeimdallSpanForTest(
	ctx context.Context,
	newSpanID uint64,
	header *types.Header,
	chain core.ChainContext,
) (*span.HeimdallSpan, error) {
	headerNumber := header.Number.Uint64()

	spanBor, err := c.spanner.GetCurrentSpan(ctx, header.ParentHash)
	if err != nil {
		return nil, err
	}

	// get local chain context object
	localContext := chain.(statefull.ChainContext)
	// Retrieve the snapshot needed to verify this header and cache it
	snap, err := c.snapshot(localContext.Chain, headerNumber-1, header.ParentHash, nil)
	if err != nil {
		return nil, err
	}

	// new span
	spanBor.ID = newSpanID
	if spanBor.EndBlock == 0 {
		spanBor.StartBlock = 256
	} else {
		spanBor.StartBlock = spanBor.EndBlock + 1
	}

	spanBor.EndBlock = spanBor.StartBlock + (100 * c.config.CalculateSprint(headerNumber)) - 1

	selectedProducers := make([]valset.Validator, len(snap.ValidatorSet.Validators))
	for i, v := range snap.ValidatorSet.Validators {
		selectedProducers[i] = *v
	}

	heimdallSpan := &span.HeimdallSpan{
		Span:              *spanBor,
		ValidatorSet:      *snap.ValidatorSet,
		SelectedProducers: selectedProducers,
		ChainID:           c.chainConfig.ChainID.String(),
	}

	return heimdallSpan, nil
}

func validatorContains(a []*valset.Validator, x *valset.Validator) (*valset.Validator, bool) {
	for _, n := range a {
		if n.Address == x.Address {
			return n, true
		}
	}

	return nil, false
}

func getUpdatedValidatorSet(oldValidatorSet *valset.ValidatorSet, newVals []*valset.Validator) *valset.ValidatorSet {
	v := oldValidatorSet
	oldVals := v.Validators

	changes := make([]*valset.Validator, 0, len(oldVals))

	for _, ov := range oldVals {
		if f, ok := validatorContains(newVals, ov); ok {
			ov.VotingPower = f.VotingPower
		} else {
			ov.VotingPower = 0
		}

		changes = append(changes, ov)
	}

	for _, nv := range newVals {
		if _, ok := validatorContains(changes, nv); !ok {
			changes = append(changes, nv)
		}
	}

	if err := v.UpdateWithChangeSet(changes); err != nil {
		log.Error("Error while updating change set", "error", err)
	}

	return v
}

func IsSprintStart(number, sprint uint64) bool {
	return number%sprint == 0
}<|MERGE_RESOLUTION|>--- conflicted
+++ resolved
@@ -740,14 +740,8 @@
 
 	headerNumber := header.Number.Uint64()
 
-<<<<<<< HEAD
 	if IsSprintStart(headerNumber, c.config.CalculateSprint(headerNumber)) {
 		ctx := context.Background()
-=======
-	ctx := context.Background()
->>>>>>> 2a6ea470
-
-	if IsSprintStart(headerNumber, c.config.Sprint) {
 		cx := statefull.ChainContext{Chain: chain, Bor: c}
 		// check and commit span
 		if err := c.checkAndCommitSpan(ctx, state, header, cx); err != nil {
@@ -822,14 +816,9 @@
 
 	headerNumber := header.Number.Uint64()
 
-<<<<<<< HEAD
+	var err error
+
 	if IsSprintStart(headerNumber, c.config.CalculateSprint(headerNumber)) {
-		ctx := context.Background()
-=======
-	var err error
->>>>>>> 2a6ea470
-
-	if IsSprintStart(headerNumber, c.config.Sprint) {
 		cx := statefull.ChainContext{Chain: chain, Bor: c}
 
 		tracing.Exec(finalizeCtx, "bor.checkAndCommitSpan", func(ctx context.Context, span trace.Span) {
