--- conflicted
+++ resolved
@@ -1822,22 +1822,15 @@
 }
 
 // MakeChain creates a chain manager from set command line flags.
-<<<<<<< HEAD
-func MakeChain(ctx *cli.Context, stack *node.Node, readOnly bool) (chain *core.BlockChain, chainDb ethdb.Database) {
+func MakeChain(ctx *cli.Context, stack *node.Node) (chain *core.BlockChain, chainDb ethdb.Database) {
 	// expecting the last argument to be the genesis file
 	genesis, err := getGenesis(ctx.Args().Get(len(ctx.Args()) - 1))
 	if err != nil {
 		Fatalf("Valid genesis file is required as argument: {}", err)
 	}
 
-	chainDb = MakeChainDatabase(ctx, stack)
+	chainDb = MakeChainDatabase(ctx, stack, false) // TODO(rjl493456442) support read-only database
 	config, _, err := core.SetupGenesisBlock(chainDb, genesis)
-=======
-func MakeChain(ctx *cli.Context, stack *node.Node) (chain *core.BlockChain, chainDb ethdb.Database) {
-	var err error
-	chainDb = MakeChainDatabase(ctx, stack, false) // TODO(rjl493456442) support read-only database
-	config, _, err := core.SetupGenesisBlock(chainDb, MakeGenesis(ctx))
->>>>>>> 991384a7
 	if err != nil {
 		Fatalf("%v", err)
 	}
