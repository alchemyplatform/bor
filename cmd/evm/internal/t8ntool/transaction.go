--- conflicted
+++ resolved
@@ -24,8 +24,6 @@
 	"os"
 	"strings"
 
-	"gopkg.in/urfave/cli.v1"
-
 	"github.com/ethereum/go-ethereum/common"
 	"github.com/ethereum/go-ethereum/common/hexutil"
 	"github.com/ethereum/go-ethereum/core"
@@ -34,10 +32,7 @@
 	"github.com/ethereum/go-ethereum/params"
 	"github.com/ethereum/go-ethereum/rlp"
 	"github.com/ethereum/go-ethereum/tests"
-<<<<<<< HEAD
-=======
 	"github.com/urfave/cli/v2"
->>>>>>> ea9e62ca
 )
 
 type result struct {
@@ -175,13 +170,11 @@
 			r.Error = errors.New("gas * gasPrice exceeds 256 bits")
 		case new(big.Int).Mul(tx.GasFeeCap(), new(big.Int).SetUint64(tx.Gas())).BitLen() > 256:
 			r.Error = errors.New("gas * maxFeePerGas exceeds 256 bits")
-<<<<<<< HEAD
-=======
 		}
+		// TODO marcello remove?
 		// Check whether the init code size has been exceeded.
 		if chainConfig.IsShanghai(0) && tx.To() == nil && len(tx.Data()) > params.MaxInitCodeSize {
 			r.Error = errors.New("max initcode size exceeded")
->>>>>>> ea9e62ca
 		}
 		results = append(results, r)
 	}
