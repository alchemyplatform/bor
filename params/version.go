--- conflicted
+++ resolved
@@ -21,18 +21,10 @@
 )
 
 const (
-<<<<<<< HEAD
 	VersionMajor = 0      // Major version component of the current release
 	VersionMinor = 3      // Minor version component of the current release
 	VersionPatch = 9      // Patch version component of the current release
-	VersionMeta  = "beta" // Version metadata to append to the version string
-=======
-	GitCommit    = ""
-	VersionMajor = 0        // Major version component of the current release
-	VersionMinor = 3        // Minor version component of the current release
-	VersionPatch = 9        // Patch version component of the current release
 	VersionMeta  = "stable" // Version metadata to append to the version string
->>>>>>> 3f71e3b6
 )
 
 var GitCommit string
@@ -51,21 +43,13 @@
 	return v
 }()
 
-<<<<<<< HEAD
 // VersionWithMetaCommitDetails holds the textual version string including the metadata and Git Details.
-=======
-// VersionWithCommitDetails holds the textual version string including the metadata and Git Details.
->>>>>>> 3f71e3b6
 var VersionWithMetaCommitDetails = func() string {
 	v := Version
 	if VersionMeta != "" {
 		v += "-" + VersionMeta
 	}
-<<<<<<< HEAD
 	v_git := fmt.Sprintf("Version: %s\nGitCommit: %s", v, GitCommit)
-=======
-	v_git := fmt.Sprintf("Version : %s\nGitCommit : %s\n", v, GitCommit)
->>>>>>> 3f71e3b6
 	return v_git
 }()
 
