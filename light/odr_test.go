--- conflicted
+++ resolved
@@ -87,14 +87,9 @@
 			err error
 			t   state.Trie
 		)
-<<<<<<< HEAD
 
 		if len(req.Id.AccKey) > 0 {
 			t, err = odr.serverState.OpenStorageTrie(req.Id.StateRoot, common.BytesToHash(req.Id.AccKey), req.Id.Root)
-=======
-		if len(req.Id.AccountAddress) > 0 {
-			t, err = odr.serverState.OpenStorageTrie(req.Id.StateRoot, common.BytesToAddress(req.Id.AccountAddress), req.Id.Root)
->>>>>>> bed84606
 		} else {
 			t, err = odr.serverState.OpenTrie(req.Id.Root)
 		}
@@ -316,12 +311,8 @@
 	gspec.MustCommit(ldb)
 
 	odr := &testOdr{sdb: sdb, ldb: ldb, serverState: blockchain.StateCache(), indexerConfig: TestClientIndexerConfig}
-<<<<<<< HEAD
 
 	lightchain, err := NewLightChain(odr, gspec.Config, ethash.NewFullFaker(), nil, nil)
-=======
-	lightchain, err := NewLightChain(odr, gspec.Config, ethash.NewFullFaker())
->>>>>>> bed84606
 	if err != nil {
 		t.Fatal(err)
 	}
@@ -330,12 +321,8 @@
 	for i, block := range gchain {
 		headers[i] = block.Header()
 	}
-<<<<<<< HEAD
 
 	if _, err := lightchain.InsertHeaderChain(headers, 1); err != nil {
-=======
-	if _, err := lightchain.InsertHeaderChain(headers); err != nil {
->>>>>>> bed84606
 		t.Fatal(err)
 	}
 
