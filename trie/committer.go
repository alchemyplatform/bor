--- conflicted
+++ resolved
@@ -32,24 +32,8 @@
 // capture all dirty nodes during the commit process and keep them cached in
 // insertion order.
 type committer struct {
-<<<<<<< HEAD
-	sha crypto.KeccakState
-
-	onleaf LeafCallback
-	leafCh chan *leaf
-}
-
-// committers live in a global sync.Pool
-var committerPool = sync.Pool{
-	New: func() interface{} {
-		return &committer{
-			sha: sha3.NewLegacyKeccak256().(crypto.KeccakState),
-		}
-	},
-=======
 	nodes       *NodeSet
 	collectLeaf bool
->>>>>>> ea9e62ca
 }
 
 // newCommitter creates a new committer or picks one from the pool.
