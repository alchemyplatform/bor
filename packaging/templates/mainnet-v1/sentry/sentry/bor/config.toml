chain = "mainnet"
# identity = "node_name"
# verbosity = 3
# vmdebug = false
datadir = "/var/lib/bor/data"
# ancient = ""
# keystore = ""
# "rpc.batchlimit" = 100
# "rpc.returndatalimit" = 100000
syncmode = "full"
# gcmode = "full"
# snapshot = true
# ethstats = ""
# devfakeauthor = false

# ["eth.requiredblocks"]

# [log]
    # vmodule = ""
    # json = false
    # backtrace = ""
    # debug = true

[p2p]
    maxpeers = 50
    port = 30303
    # maxpendpeers = 50
    # bind = "0.0.0.0"
    # nodiscover = false
    # nat = "any"
    # netrestrict = ""
    # nodekey = ""
    # nodekeyhex = ""
    # [p2p.discovery]
        # v5disc = false
        # bootnodes = []
        # bootnodesv4 = []
        # bootnodesv5 = []
        # static-nodes = []
        # trusted-nodes = []
        # dns = []

# [heimdall]
    # url = "http://localhost:1317"
    # "bor.without" = false
    # grpc-address = ""

[txpool]
    nolocals = true
    pricelimit = 30000000000
    accountslots = 16
    globalslots = 32768
    accountqueue = 16
    globalqueue = 32768
    lifetime = "1h30m0s"
    # locals = []
    # journal = ""
    # rejournal = "1h0m0s"
    # pricebump = 10

[miner]
    gaslimit = 30000000
    gasprice = "30000000000"
    # mine = false
    # etherbase = ""
    # extradata = ""
    # recommit = "2m5s"

[jsonrpc]
    ipcpath = "/var/lib/bor/bor.ipc"
    # ipcdisable = false
    # gascap = 50000000
    # evmtimeout = "5s"
    # txfeecap = 5.0
    # allow-unprotected-txs = false
    [jsonrpc.http]
        enabled = true
        port = 8545
        host = "127.0.0.1"
        api = ["eth", "net", "web3", "txpool", "bor"]
        vhosts = ["*"]
        corsdomain = ["*"]
        # prefix = ""
<<<<<<< HEAD
        #     ep-size = 40
#     ep-requesttimeout = "0s"
=======
        # ep-size = 40
        # ep-requesttimeout = "0s"
>>>>>>> 7f275a4f
    # [jsonrpc.ws]
        # enabled = false
        # port = 8546
        # prefix = ""
        # host = "localhost"
        # api = ["web3", "net"]
        # origins = ["*"]
<<<<<<< HEAD
        #     ep-size = 40
#     ep-requesttimeout = "0s"
=======
        # ep-size = 40
        # ep-requesttimeout = "0s"
>>>>>>> 7f275a4f
    # [jsonrpc.graphql]
        # enabled = false
        # port = 0
        # prefix = ""
        # host = ""
        # vhosts = ["*"]
        # corsdomain = ["*"]
    # [jsonrpc.auth]
        # jwtsecret = ""
        # addr = "localhost"
        # port = 8551
        # vhosts = ["localhost"]
    # [jsonrpc.timeouts]
        # read = "10s"
        # write = "30s"
        # idle = "2m0s"

[gpo]
    # blocks = 20
    # percentile = 60
    # maxheaderhistory = 1024
    # maxblockhistory = 1024
    # maxprice = "5000000000000"
    ignoreprice = "30000000000"

[telemetry]
    metrics = true
    # expensive = false
    # prometheus-addr = ""
    # opencollector-endpoint = ""
    # [telemetry.influx]
        # influxdb = false
        # endpoint = ""
        # database = ""
        # username = ""
        # password = ""
        # influxdbv2 = false
        # token = ""
        # bucket = ""
        # organization = ""
    # [telemetry.influx.tags]

[cache]
    cache = 4096
    # gc = 25
    # snapshot = 10
    # database = 50
    # trie = 15
    # journal = "triecache"
    # rejournal = "1h0m0s"
    # noprefetch = false
    # preimages = false
    # txlookuplimit = 2350000
    # timeout = "1h0m0s"
    # fdlimit = 0

# [accounts]
    # unlock = []
    # password = ""
    # allow-insecure-unlock = false
    # lightkdf = false
    # disable-bor-wallet = false

# [grpc]
    # addr = ":3131"

# [developer]
    # dev = false
    # period = 0
    # gaslimit = 11500000

# [pprof]
#   pprof = false
#   port = 6060
#   addr = "127.0.0.1"
#   memprofilerate = 524288
#   blockprofilerate = 0<|MERGE_RESOLUTION|>--- conflicted
+++ resolved
@@ -81,13 +81,8 @@
         vhosts = ["*"]
         corsdomain = ["*"]
         # prefix = ""
-<<<<<<< HEAD
-        #     ep-size = 40
-#     ep-requesttimeout = "0s"
-=======
         # ep-size = 40
         # ep-requesttimeout = "0s"
->>>>>>> 7f275a4f
     # [jsonrpc.ws]
         # enabled = false
         # port = 8546
@@ -95,13 +90,8 @@
         # host = "localhost"
         # api = ["web3", "net"]
         # origins = ["*"]
-<<<<<<< HEAD
-        #     ep-size = 40
-#     ep-requesttimeout = "0s"
-=======
         # ep-size = 40
         # ep-requesttimeout = "0s"
->>>>>>> 7f275a4f
     # [jsonrpc.graphql]
         # enabled = false
         # port = 0
