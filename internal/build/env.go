// Copyright 2016 The go-ethereum Authors
// This file is part of the go-ethereum library.
//
// The go-ethereum library is free software: you can redistribute it and/or modify
// it under the terms of the GNU Lesser General Public License as published by
// the Free Software Foundation, either version 3 of the License, or
// (at your option) any later version.
//
// The go-ethereum library is distributed in the hope that it will be useful,
// but WITHOUT ANY WARRANTY; without even the implied warranty of
// MERCHANTABILITY or FITNESS FOR A PARTICULAR PURPOSE. See the
// GNU Lesser General Public License for more details.
//
// You should have received a copy of the GNU Lesser General Public License
// along with the go-ethereum library. If not, see <http://www.gnu.org/licenses/>.

package build

import (
	"flag"
	"fmt"
	"os"
	"regexp"
	"strconv"
	"strings"
	"time"
)

var (
	// These flags override values in build env.
	GitCommitFlag     = flag.String("git-commit", "", `Overrides git commit hash embedded into executables`)
	GitBranchFlag     = flag.String("git-branch", "", `Overrides git branch being built`)
	GitTagFlag        = flag.String("git-tag", "", `Overrides git tag being built`)
	BuildnumFlag      = flag.String("buildnum", "", `Overrides CI build number`)
	PullRequestFlag   = flag.Bool("pull-request", false, `Overrides pull request status of the build`)
	CronJobFlag       = flag.Bool("cron-job", false, `Overrides cron job status of the build`)
	UbuntuVersionFlag = flag.String("ubuntu", "", `Sets the ubuntu version being built for`)
)

// Environment contains metadata provided by the build environment.
type Environment struct {
	CI                        bool
	Name                      string // name of the environment
	Repo                      string // name of GitHub repo
	Commit, Date, Branch, Tag string // Git info
	Buildnum                  string
	UbuntuVersion             string // Ubuntu version being built for
	IsPullRequest             bool
	IsCronJob                 bool
}

func (env Environment) String() string {
	return fmt.Sprintf("%s env (commit:%s date:%s branch:%s tag:%s buildnum:%s pr:%t)",
		env.Name, env.Commit, env.Date, env.Branch, env.Tag, env.Buildnum, env.IsPullRequest)
}

// Env returns metadata about the current CI environment, falling back to LocalEnv
// if not running on CI.
func Env() Environment {
	switch {
	case os.Getenv("CI") == "true" && os.Getenv("TRAVIS") == "true":
		commit := os.Getenv("TRAVIS_PULL_REQUEST_SHA")
		if commit == "" {
			commit = os.Getenv("TRAVIS_COMMIT")
		}

		return Environment{
			CI:            true,
			Name:          "travis",
			Repo:          os.Getenv("TRAVIS_REPO_SLUG"),
			Commit:        commit,
			Date:          getDate(commit),
			Branch:        os.Getenv("TRAVIS_BRANCH"),
			Tag:           os.Getenv("TRAVIS_TAG"),
			Buildnum:      os.Getenv("TRAVIS_BUILD_NUMBER"),
			IsPullRequest: os.Getenv("TRAVIS_PULL_REQUEST") != "false",
			IsCronJob:     os.Getenv("TRAVIS_EVENT_TYPE") == "cron",
		}
	case os.Getenv("CI") == "True" && os.Getenv("APPVEYOR") == "True":
		commit := os.Getenv("APPVEYOR_PULL_REQUEST_HEAD_COMMIT")
		if commit == "" {
			commit = os.Getenv("APPVEYOR_REPO_COMMIT")
		}

		return Environment{
			CI:            true,
			Name:          "appveyor",
			Repo:          os.Getenv("APPVEYOR_REPO_NAME"),
			Commit:        commit,
			Date:          getDate(commit),
			Branch:        os.Getenv("APPVEYOR_REPO_BRANCH"),
			Tag:           os.Getenv("APPVEYOR_REPO_TAG_NAME"),
			Buildnum:      os.Getenv("APPVEYOR_BUILD_NUMBER"),
			IsPullRequest: os.Getenv("APPVEYOR_PULL_REQUEST_NUMBER") != "",
			IsCronJob:     os.Getenv("APPVEYOR_SCHEDULED_BUILD") == "True",
		}
	default:
		return LocalEnv()
	}
}

// LocalEnv returns build environment metadata gathered from git.
func LocalEnv() Environment {
	env := applyEnvFlags(Environment{Name: "local", Repo: "ethereum/go-ethereum"})

	head := readGitFile("HEAD")
	if fields := strings.Fields(head); len(fields) == 2 {
		head = fields[1]
	} else {
		// In this case we are in "detached head" state
		// see: https://git-scm.com/docs/git-checkout#_detached_head
		// Additional check required to verify, that file contains commit hash
		commitRe, _ := regexp.Compile("^([0-9a-f]{40})$")
		if commit := commitRe.FindString(head); commit != "" && env.Commit == "" {
			env.Commit = commit
		}

		return env
	}

	if env.Commit == "" {
		env.Commit = readGitFile(head)
	}

	env.Date = getDate(env.Commit)
	if env.Branch == "" {
		if head != "HEAD" {
			env.Branch = strings.TrimPrefix(head, "refs/heads/")
		}
	}

	if info, err := os.Stat(".git/objects"); err == nil && info.IsDir() && env.Tag == "" {
		env.Tag = firstLine(RunGit("tag", "-l", "--points-at", "HEAD"))
	}

	return env
}

func firstLine(s string) string {
	return strings.Split(s, "\n")[0]
}

func getDate(commit string) string {
	if commit == "" {
		return ""
	}

	out := RunGit("show", "-s", "--format=%ct", commit)
	if out == "" {
		return ""
	}

	date, err := strconv.ParseInt(strings.TrimSpace(out), 10, 64)
	if err != nil {
		panic(fmt.Sprintf("failed to parse git commit date: %v", err))
	}

	return time.Unix(date, 0).Format("20060102")
}

func applyEnvFlags(env Environment) Environment {
	if !flag.Parsed() {
		panic("you need to call flag.Parse before Env or LocalEnv")
	}

	if *GitCommitFlag != "" {
		env.Commit = *GitCommitFlag
	}

	if *GitBranchFlag != "" {
		env.Branch = *GitBranchFlag
	}

	if *GitTagFlag != "" {
		env.Tag = *GitTagFlag
	}

	if *BuildnumFlag != "" {
		env.Buildnum = *BuildnumFlag
	}

	if *PullRequestFlag {
		env.IsPullRequest = true
	}

	if *CronJobFlag {
		env.IsCronJob = true
	}
<<<<<<< HEAD

=======
	if *UbuntuVersionFlag != "" {
		env.UbuntuVersion = *UbuntuVersionFlag
	}
>>>>>>> bed84606
	return env
}<|MERGE_RESOLUTION|>--- conflicted
+++ resolved
@@ -186,12 +186,8 @@
 	if *CronJobFlag {
 		env.IsCronJob = true
 	}
-<<<<<<< HEAD
-
-=======
 	if *UbuntuVersionFlag != "" {
 		env.UbuntuVersion = *UbuntuVersionFlag
 	}
->>>>>>> bed84606
 	return env
 }