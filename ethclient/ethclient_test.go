--- conflicted
+++ resolved
@@ -207,33 +207,6 @@
 	To:       &common.Address{2},
 })
 
-<<<<<<< HEAD
-// func newTestBackend(t *testing.T) (*node.Node, []*types.Block) {
-//	// Generate test chain.
-//	blocks := generateTestChain()
-//
-//	// Create node
-//	n, err := node.New(&node.Config{})
-//	if err != nil {
-//		t.Fatalf("can't create new node: %v", err)
-//	}
-//	// Create Ethereum Service
-//	config := &ethconfig.Config{Genesis: genesis}
-//	config.Ethash.PowMode = ethash.ModeFake
-//	ethservice, err := eth.New(n, config)
-//	if err != nil {
-//		t.Fatalf("can't create new ethereum service: %v", err)
-//	}
-//	// Import the test chain.
-//	if err := n.Start(); err != nil {
-//		t.Fatalf("can't start test node: %v", err)
-//	}
-//	if _, err := ethservice.BlockChain().InsertChain(blocks[1:]); err != nil {
-//		t.Fatalf("can't import test blocks: %v", err)
-//	}
-//	return n, blocks
-//}
-=======
 func newTestBackend(t *testing.T) (*node.Node, []*types.Block) {
 	// Generate test chain.
 	blocks := generateTestChain()
@@ -258,7 +231,6 @@
 	}
 	return n, blocks
 }
->>>>>>> bed84606
 
 func generateTestChain() []*types.Block {
 	generate := func(i int, g *core.BlockGen) {
@@ -277,55 +249,6 @@
 }
 
 func TestEthClient(t *testing.T) {
-<<<<<<< HEAD
-	t.Skip("bor due to burn contract")
-	// backend, chain := newTestBackend(t)
-	// client, _ := backend.Attach()
-	// defer backend.Close()
-	// defer client.Close()
-	//
-	//	tests := map[string]struct {
-	//		test func(t *testing.T)
-	//	}{
-	//
-	//		"Header": {
-	//			func(t *testing.T) { testHeader(t, chain, client) },
-	//		},
-	//		"BalanceAt": {
-	//			func(t *testing.T) { testBalanceAt(t, client) },
-	//		},
-	//		"TxInBlockInterrupted": {
-	//			func(t *testing.T) { testTransactionInBlockInterrupted(t, client) },
-	//		},
-	//		"ChainID": {
-	//			func(t *testing.T) { testChainID(t, client) },
-	//		},
-	//		"GetBlock": {
-	//			func(t *testing.T) { testGetBlock(t, client) },
-	//		},
-	//		"StatusFunctions": {
-	//			func(t *testing.T) { testStatusFunctions(t, client) },
-	//		},
-	//		"CallContract": {
-	//			func(t *testing.T) { testCallContract(t, client) },
-	//		},
-	//		"CallContractAtHash": {
-	//			func(t *testing.T) { testCallContractAtHash(t, client) },
-	//		},
-	//		"AtFunctions": {
-	//			func(t *testing.T) { testAtFunctions(t, client) },
-	//		},
-	//		"TransactionSender": {
-	//			func(t *testing.T) { testTransactionSender(t, client) },
-	//		},
-	//	}
-	//
-	// t.Parallel()
-	//
-	//	for name, tt := range tests {
-	//		t.Run(name, tt.test)
-	//	}
-=======
 	backend, chain := newTestBackend(t)
 	client := backend.Attach()
 	defer backend.Close()
@@ -370,7 +293,6 @@
 	for name, tt := range tests {
 		t.Run(name, tt.test)
 	}
->>>>>>> bed84606
 }
 
 func testHeader(t *testing.T, chain []*types.Block, client *rpc.Client) {
