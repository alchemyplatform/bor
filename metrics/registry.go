--- conflicted
+++ resolved
@@ -67,15 +67,8 @@
 
 // Get the metric by the given name or nil if none is registered.
 func (r *StandardRegistry) Get(name string) interface{} {
-<<<<<<< HEAD
-	r.mutex.Lock()
-	defer r.mutex.Unlock()
-
-	return r.metrics[name]
-=======
 	item, _ := r.metrics.Load(name)
 	return item
->>>>>>> bed84606
 }
 
 // Gets an existing metric or creates and registers a new one. Threadsafe
@@ -83,46 +76,25 @@
 // The interface can be the metric to register if not found in registry,
 // or a function returning the metric for lazy instantiation.
 func (r *StandardRegistry) GetOrRegister(name string, i interface{}) interface{} {
-<<<<<<< HEAD
-	r.mutex.Lock()
-	defer r.mutex.Unlock()
-
-	if metric, ok := r.metrics[name]; ok {
-		return metric
-=======
 	// fast path
 	cached, ok := r.metrics.Load(name)
 	if ok {
 		return cached
->>>>>>> bed84606
 	}
 
 	if v := reflect.ValueOf(i); v.Kind() == reflect.Func {
 		i = v.Call(nil)[0].Interface()
 	}
-<<<<<<< HEAD
-
-	r.register(name, i)
-
-	return i
-=======
 	item, _, ok := r.loadOrRegister(name, i)
 	if !ok {
 		return i
 	}
 	return item
->>>>>>> bed84606
 }
 
 // Register the given metric under the given name.  Returns a DuplicateMetric
 // if a metric by the given name is already registered.
 func (r *StandardRegistry) Register(name string, i interface{}) error {
-<<<<<<< HEAD
-	r.mutex.Lock()
-	defer r.mutex.Unlock()
-
-	return r.register(name, i)
-=======
 	// fast path
 	_, ok := r.metrics.Load(name)
 	if ok {
@@ -137,21 +109,12 @@
 		return DuplicateMetric(name)
 	}
 	return nil
->>>>>>> bed84606
 }
 
 // Run all registered healthchecks.
 func (r *StandardRegistry) RunHealthchecks() {
-<<<<<<< HEAD
-	r.mutex.Lock()
-	defer r.mutex.Unlock()
-
-	for _, i := range r.metrics {
-		if h, ok := i.(Healthcheck); ok {
-=======
 	r.metrics.Range(func(key, value any) bool {
 		if h, ok := value.(Healthcheck); ok {
->>>>>>> bed84606
 			h.Check()
 		}
 		return true
@@ -229,52 +192,15 @@
 // Unregister the metric with the given name.
 func (r *StandardRegistry) Unregister(name string) {
 	r.stop(name)
-<<<<<<< HEAD
-	delete(r.metrics, name)
-}
-
-// Unregister all metrics.  (Mostly for testing.)
-func (r *StandardRegistry) UnregisterAll() {
-	r.mutex.Lock()
-	defer r.mutex.Unlock()
-
-	for name := range r.metrics {
-		r.stop(name)
-		delete(r.metrics, name)
-	}
-}
-
-func (r *StandardRegistry) register(name string, i interface{}) error {
-	if _, ok := r.metrics[name]; ok {
-		return DuplicateMetric(name)
-	}
-
-=======
 	r.metrics.LoadAndDelete(name)
 }
 
 func (r *StandardRegistry) loadOrRegister(name string, i interface{}) (interface{}, bool, bool) {
->>>>>>> bed84606
 	switch i.(type) {
 	case Counter, CounterFloat64, Gauge, GaugeFloat64, Healthcheck, Histogram, Meter, Timer, ResettingTimer:
 	default:
 		return nil, false, false
 	}
-<<<<<<< HEAD
-
-	return nil
-}
-
-func (r *StandardRegistry) registered() map[string]interface{} {
-	r.mutex.Lock()
-	defer r.mutex.Unlock()
-
-	metrics := make(map[string]interface{}, len(r.metrics))
-	for name, i := range r.metrics {
-		metrics[name] = i
-	}
-
-=======
 	item, loaded := r.metrics.LoadOrStore(name, i)
 	return item, loaded, true
 }
@@ -285,7 +211,6 @@
 		metrics[key.(string)] = value
 		return true
 	})
->>>>>>> bed84606
 	return metrics
 }
 
