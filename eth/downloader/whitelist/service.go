package whitelist

import (
	"errors"
	"fmt"

	"github.com/ethereum/go-ethereum/common"
	"github.com/ethereum/go-ethereum/core/rawdb"
	"github.com/ethereum/go-ethereum/core/types"
	"github.com/ethereum/go-ethereum/ethdb"
)

var (
	ErrMismatch = errors.New("mismatch error")
	ErrNoRemote = errors.New("remote peer doesn't have a target block number")
)

type Service struct {
	checkpointService
	milestoneService
}

func NewService(db ethdb.Database) *Service {
	var checkpointDoExist = true

	checkpointNumber, checkpointHash, err := rawdb.ReadFinality[*rawdb.Checkpoint](db)

	if err != nil {
		checkpointDoExist = false
	}

	var milestoneDoExist = true

	milestoneNumber, milestoneHash, err := rawdb.ReadFinality[*rawdb.Milestone](db)
	if err != nil {
		milestoneDoExist = false
	}

	locked, lockedMilestoneNumber, lockedMilestoneHash, lockedMilestoneIDs, err := rawdb.ReadLockField(db)
	if err != nil || !locked {
		locked = false
		lockedMilestoneIDs = make(map[string]struct{})
	}

	order, list, err := rawdb.ReadFutureMilestoneList(db)
	if err != nil {
		order = make([]uint64, 0)
		list = make(map[uint64]common.Hash)
	}

	return &Service{
		&checkpoint{
			finality[*rawdb.Checkpoint]{
				doExist:  checkpointDoExist,
				Number:   checkpointNumber,
				Hash:     checkpointHash,
				interval: 256,
				db:       db,
			},
		},

		&milestone{
			finality: finality[*rawdb.Milestone]{
				doExist:  milestoneDoExist,
				Number:   milestoneNumber,
				Hash:     milestoneHash,
				interval: 256,
				db:       db,
			},

			Locked:                locked,
			LockedMilestoneNumber: lockedMilestoneNumber,
			LockedMilestoneHash:   lockedMilestoneHash,
			LockedMilestoneIDs:    lockedMilestoneIDs,
			FutureMilestoneList:   list,
			FutureMilestoneOrder:  order,
			MaxCapacity:           10,
		},
	}
}

// IsValidPeer checks if the chain we're about to receive from a peer is valid or not
// in terms of reorgs. We won't reorg beyond the last bor checkpoint submitted to mainchain and last milestone voted in the heimdall
func (s *Service) IsValidPeer(fetchHeadersByNumber func(number uint64, amount int, skip int, reverse bool) ([]*types.Header, []common.Hash, error)) (bool, error) {
	checkpointBool, err := s.checkpointService.IsValidPeer(fetchHeadersByNumber)
	if !checkpointBool {
		return checkpointBool, err
	}

	milestoneBool, err := s.milestoneService.IsValidPeer(fetchHeadersByNumber)
	if !milestoneBool {
		return milestoneBool, err
	}

	return true, nil
}

func (s *Service) PurgeWhitelistedCheckpoint() error {
	s.checkpointService.Purge()
	return nil
}

func (s *Service) PurgeWhitelistedMilestone() error {
	s.milestoneService.Purge()
	return nil
}

func (s *Service) GetWhitelistedCheckpoint() (bool, uint64, common.Hash) {
	return s.checkpointService.Get()
}

func (s *Service) GetWhitelistedMilestone() (bool, uint64, common.Hash) {
	return s.milestoneService.Get()
}

func (s *Service) ProcessMilestone(endBlockNum uint64, endBlockHash common.Hash) {
	s.milestoneService.Process(endBlockNum, endBlockHash)
}

func (s *Service) ProcessCheckpoint(endBlockNum uint64, endBlockHash common.Hash) {
	s.checkpointService.Process(endBlockNum, endBlockHash)
}

func (s *Service) IsValidChain(currentHeader *types.Header, chain []*types.Header) bool {
	checkpointBool := s.checkpointService.IsValidChain(currentHeader, chain)
	if !checkpointBool {
		return checkpointBool
	}

	milestoneBool := s.milestoneService.IsValidChain(currentHeader, chain)
	if !milestoneBool {
		return milestoneBool
	}

	return true
}

func (s *Service) GetMilestoneIDsList() []string {
	return s.milestoneService.GetMilestoneIDsList()
}

func splitChain(current uint64, chain []*types.Header) ([]*types.Header, []*types.Header) {
	var (
		pastChain   []*types.Header
		futureChain []*types.Header
		first       = chain[0].Number.Uint64()
		last        = chain[len(chain)-1].Number.Uint64()
	)

	if current >= first {
		if len(chain) == 1 || current >= last {
			pastChain = chain
		} else {
			pastChain = chain[:current-first+1]
		}
	}

	if current < last {
		if len(chain) == 1 || current < first {
			futureChain = chain
		} else {
			futureChain = chain[current-first+1:]
		}
	}

	return pastChain, futureChain
}

<<<<<<< HEAD
func isValidChain(currentHeader *types.Header, chain []*types.Header, doExist bool, number uint64, hash common.Hash, interval uint64) bool {
=======
func isValidChain(currentHeader *types.Header, chain []*types.Header, doExist bool, number uint64, hash common.Hash) (bool, error) {
>>>>>>> 02324f3b
	// Check if we have milestone to validate incoming chain in memory
	if !doExist {
		// We don't have any entry, no additional validation will be possible
		return true
	}

	current := currentHeader.Number.Uint64()

	// Check if imported chain is less than whitelisted number
	if chain[len(chain)-1].Number.Uint64() < number {
		if current >= number { //If current tip of the chain is greater than whitelist number then return false
			return false
		} else {
			return true
		}
	}

	// Split the chain into past and future chain
	pastChain, _ := splitChain(current, chain)

	// Iterate over the chain and validate against the last milestone
	// It will handle all cases when the incoming chain has atleast one milestone
	for i := len(pastChain) - 1; i >= 0; i-- {
		if pastChain[i].Number.Uint64() == number {
			res := pastChain[i].Hash() == hash

			return res
		}
	}

	return true
}

// FIXME: remoteHeader is not used
func isValidPeer(fetchHeadersByNumber func(number uint64, amount int, skip int, reverse bool) ([]*types.Header, []common.Hash, error), doExist bool, number uint64, hash common.Hash) (bool, error) {
	// Check for availaibility of the last milestone block.
	// This can be also be empty if our heimdall is not responding
	// or we're running without it.
	if !doExist {
		// worst case, we don't have the milestone in memory
		return true, nil
	}

	headers, hashes, err := fetchHeadersByNumber(number, 1, 0, false)
	if err != nil {
		return false, fmt.Errorf("%w: last whitelisted block number %d, err %v", ErrNoRemote, number, err)
	}

	if len(headers) == 0 {
		return false, fmt.Errorf("%w: last whitlisted block number %d", ErrNoRemote, number)
	}

	reqBlockNum := headers[0].Number.Uint64()
	reqBlockHash := hashes[0]

	// Check against the whitelisted blocks
	if reqBlockNum == number && reqBlockHash == hash {
		return true, nil
	}

	return false, ErrMismatch
}<|MERGE_RESOLUTION|>--- conflicted
+++ resolved
@@ -166,11 +166,7 @@
 	return pastChain, futureChain
 }
 
-<<<<<<< HEAD
-func isValidChain(currentHeader *types.Header, chain []*types.Header, doExist bool, number uint64, hash common.Hash, interval uint64) bool {
-=======
-func isValidChain(currentHeader *types.Header, chain []*types.Header, doExist bool, number uint64, hash common.Hash) (bool, error) {
->>>>>>> 02324f3b
+func isValidChain(currentHeader *types.Header, chain []*types.Header, doExist bool, number uint64, hash common.Hash) bool {
 	// Check if we have milestone to validate incoming chain in memory
 	if !doExist {
 		// We don't have any entry, no additional validation will be possible
