--- conflicted
+++ resolved
@@ -30,15 +30,13 @@
 	"github.com/ethereum/go-ethereum/core/rawdb"
 	"github.com/ethereum/go-ethereum/core/state/snapshot"
 	"github.com/ethereum/go-ethereum/core/types"
-<<<<<<< HEAD
 	"github.com/ethereum/go-ethereum/eth/downloader/whitelist"
-=======
->>>>>>> ea9e62ca
 	"github.com/ethereum/go-ethereum/eth/protocols/snap"
 	"github.com/ethereum/go-ethereum/ethdb"
 	"github.com/ethereum/go-ethereum/event"
 	"github.com/ethereum/go-ethereum/log"
 	"github.com/ethereum/go-ethereum/params"
+	"github.com/ethereum/go-ethereum/trie"
 )
 
 var (
@@ -82,23 +80,17 @@
 	errCanceled                = errors.New("syncing canceled (requested)")
 	errTooOld                  = errors.New("peer's protocol version too old")
 	errNoAncestorFound         = errors.New("no common ancestor found")
-<<<<<<< HEAD
-=======
 	errNoPivotHeader           = errors.New("pivot header is not found")
->>>>>>> ea9e62ca
 	ErrMergeTransition         = errors.New("legacy sync reached the merge")
 )
 
 // peerDropFn is a callback type for dropping a peer detected as malicious.
 type peerDropFn func(id string)
 
-<<<<<<< HEAD
-=======
 // badBlockFn is a callback for the async beacon sync to notify the caller that
 // the origin header requested to sync to, produced a chain with a bad block.
 type badBlockFn func(invalid *types.Header, origin *types.Header)
 
->>>>>>> ea9e62ca
 // headerTask is a set of downloaded headers to queue along with their precomputed
 // hashes to avoid constant rehashing.
 type headerTask struct {
@@ -209,13 +201,8 @@
 	// CurrentBlock retrieves the head block from the local chain.
 	CurrentBlock() *types.Header
 
-<<<<<<< HEAD
-	// CurrentFastBlock retrieves the head snap block from the local chain.
-	CurrentFastBlock() *types.Block
-=======
 	// CurrentSnapBlock retrieves the head snap block from the local chain.
 	CurrentSnapBlock() *types.Header
->>>>>>> ea9e62ca
 
 	// SnapSyncCommitHead directly commits the head block to a certain entity.
 	SnapSyncCommitHead(common.Hash) error
@@ -235,12 +222,8 @@
 }
 
 // New creates a new downloader to fetch hashes and blocks from remote peers.
-<<<<<<< HEAD
 // nolint: staticcheck
 func New(checkpoint uint64, stateDb ethdb.Database, mux *event.TypeMux, chain BlockChain, lightchain LightChain, dropPeer peerDropFn, success func(), whitelistService ethereum.ChainValidator) *Downloader {
-=======
-func New(checkpoint uint64, stateDb ethdb.Database, mux *event.TypeMux, chain BlockChain, lightchain LightChain, dropPeer peerDropFn, success func()) *Downloader {
->>>>>>> ea9e62ca
 	if lightchain == nil {
 		lightchain = chain
 	}
@@ -255,18 +238,12 @@
 		dropPeer:       dropPeer,
 		headerProcCh:   make(chan *headerTask, 1),
 		quitCh:         make(chan struct{}),
-<<<<<<< HEAD
-		SnapSyncer:     snap.NewSyncer(stateDb),
-		stateSyncStart: make(chan *stateSync),
-		ChainValidator: whitelistService,
-	}
-=======
 		SnapSyncer:     snap.NewSyncer(stateDb, chain.TrieDB().Scheme()),
 		stateSyncStart: make(chan *stateSync),
 		syncStartBlock: chain.CurrentSnapBlock().Number.Uint64(),
+		ChainValidator: whitelistService,
 	}
 	// Create the post-merge skeleton syncer and start the process
->>>>>>> ea9e62ca
 	dl.skeleton = newSkeleton(stateDb, dl.peers, dropPeer, newBeaconBackfiller(dl, success))
 
 	go dl.stateFetcher()
@@ -289,15 +266,9 @@
 	mode := d.getMode()
 	switch {
 	case d.blockchain != nil && mode == FullSync:
-<<<<<<< HEAD
-		current = d.blockchain.CurrentBlock().NumberU64()
-	case d.blockchain != nil && mode == SnapSync:
-		current = d.blockchain.CurrentFastBlock().NumberU64()
-=======
 		current = d.blockchain.CurrentBlock().Number.Uint64()
 	case d.blockchain != nil && mode == SnapSync:
 		current = d.blockchain.CurrentSnapBlock().Number.Uint64()
->>>>>>> ea9e62ca
 	case d.lightchain != nil:
 		current = d.lightchain.CurrentHeader().Number.Uint64()
 	default:
@@ -383,7 +354,6 @@
 	case nil, errBusy, errCanceled:
 		return err
 	}
-
 	if errors.Is(err, errInvalidChain) || errors.Is(err, errBadPeer) || errors.Is(err, errTimeout) ||
 		errors.Is(err, errStallingPeer) || errors.Is(err, errUnsyncedPeer) || errors.Is(err, errEmptyHeaderSet) ||
 		errors.Is(err, errPeersUnavailable) || errors.Is(err, errTooOld) || errors.Is(err, errInvalidAncestor) ||
@@ -398,20 +368,10 @@
 		}
 		return err
 	}
-<<<<<<< HEAD
-
 	if errors.Is(err, ErrMergeTransition) {
 		return err // This is an expected fault, don't keep printing it in a spin-loop
 	}
-
-	log.Warn("Synchronisation failed, retrying", "peer", id, "err", err)
-
-=======
-	if errors.Is(err, ErrMergeTransition) {
-		return err // This is an expected fault, don't keep printing it in a spin-loop
-	}
 	log.Warn("Synchronisation failed, retrying", "err", err)
->>>>>>> ea9e62ca
 	return err
 }
 
@@ -420,15 +380,9 @@
 // checks fail an error will be returned. This method is synchronous
 func (d *Downloader) synchronise(id string, hash common.Hash, td, ttd *big.Int, mode SyncMode, beaconMode bool, beaconPing chan struct{}) error {
 	// The beacon header syncer is async. It will start this synchronization and
-<<<<<<< HEAD
-	// will continue doing other tasks. However, if synchornization needs to be
-	// cancelled, the syncer needs to know if we reached the startup point (and
-	// inited the cancel cannel) or not yet. Make sure that we'll signal even in
-=======
 	// will continue doing other tasks. However, if synchronization needs to be
 	// cancelled, the syncer needs to know if we reached the startup point (and
 	// inited the cancel channel) or not yet. Make sure that we'll signal even in
->>>>>>> ea9e62ca
 	// case of a failure.
 	if beaconPing != nil {
 		defer func() {
@@ -532,11 +486,7 @@
 	}(time.Now())
 
 	// Look up the sync boundaries: the common ancestor and the target block
-<<<<<<< HEAD
-	var latest, pivot *types.Header
-=======
 	var latest, pivot, final *types.Header
->>>>>>> ea9e62ca
 	if !beaconMode {
 		// In legacy mode, use the master peer to retrieve the headers from
 		latest, pivot, err = d.fetchHead(p)
@@ -544,20 +494,12 @@
 			return err
 		}
 	} else {
-<<<<<<< HEAD
-		// In beacon mode, user the skeleton chain to retrieve the headers from
-		latest, _, err = d.skeleton.Bounds()
-=======
 		// In beacon mode, use the skeleton chain to retrieve the headers from
 		latest, _, final, err = d.skeleton.Bounds()
->>>>>>> ea9e62ca
 		if err != nil {
 			return err
 		}
 		if latest.Number.Uint64() > uint64(fsMinFullBlocks) {
-<<<<<<< HEAD
-			pivot = d.skeleton.Header(latest.Number.Uint64() - uint64(fsMinFullBlocks))
-=======
 			number := latest.Number.Uint64() - uint64(fsMinFullBlocks)
 
 			// Retrieve the pivot header from the skeleton chain segment but
@@ -580,19 +522,14 @@
 				log.Error("Pivot header is not found", "number", number)
 				return errNoPivotHeader
 			}
->>>>>>> ea9e62ca
-		}
-	}
-	// If no pivot block was returned, the head is below the min full block
-	// threshold (i.e. new chain). In that case we won't really snap sync
-	// anyway, but still need a valid pivot block to avoid some code hitting
+		}
+	}
+		// If no pivot block was returned, the head is below the min full block
+		// threshold (i.e. new chain). In that case we won't really fast sync
+		// anyway, but still need a valid pivot block to avoid some code hitting
 	// nil panics on access.
 	if mode == SnapSync && pivot == nil {
-<<<<<<< HEAD
-		pivot = d.blockchain.CurrentBlock().Header()
-=======
 		pivot = d.blockchain.CurrentBlock()
->>>>>>> ea9e62ca
 	}
 	height := latest.Number.Uint64()
 
@@ -631,17 +568,6 @@
 			rawdb.WriteLastPivotNumber(d.stateDB, pivotNumber)
 		}
 	}
-<<<<<<< HEAD
-	d.committed = 1
-	if mode == SnapSync && pivot.Number.Uint64() != 0 {
-		d.committed = 0
-	}
-	if mode == SnapSync {
-		// Set the ancient data limitation.
-		// If we are running snap sync, all block data older than ancientLimit will be
-		// written to the ancient store. More recent data will be written to the active
-		// database and will wait for the freezer to migrate.
-=======
 	d.committed.Store(true)
 	if mode == SnapSync && pivot.Number.Uint64() != 0 {
 		d.committed.Store(false)
@@ -651,7 +577,6 @@
 		// data older than ancientLimit will be written to the ancient store. More
 		// recent data will be written to the active database and will wait for the
 		// freezer to migrate.
->>>>>>> ea9e62ca
 		//
 		// If the network is post-merge, use either the last announced finalized
 		// block as the ancient limit, or if we haven't yet received one, the head-
@@ -836,7 +761,6 @@
 		}
 		p.log.Debug("Remote head identified, no pivot", "number", head.Number, "hash", hashes[0])
 		return head, nil, nil
-<<<<<<< HEAD
 	}
 	// At this point we have 2 headers in total and the first is the
 	// validated head of the chain. Check the pivot number and return,
@@ -844,15 +768,6 @@
 	if pivot.Number.Uint64() != head.Number.Uint64()-uint64(fsMinFullBlocks) {
 		return nil, nil, fmt.Errorf("%w: remote pivot %d != requested %d", errInvalidChain, pivot.Number, head.Number.Uint64()-uint64(fsMinFullBlocks))
 	}
-=======
-	}
-	// At this point we have 2 headers in total and the first is the
-	// validated head of the chain. Check the pivot number and return,
-	pivot = headers[1]
-	if pivot.Number.Uint64() != head.Number.Uint64()-uint64(fsMinFullBlocks) {
-		return nil, nil, fmt.Errorf("%w: remote pivot %d != requested %d", errInvalidChain, pivot.Number, head.Number.Uint64()-uint64(fsMinFullBlocks))
-	}
->>>>>>> ea9e62ca
 	return head, pivot, nil
 }
 
@@ -860,15 +775,9 @@
 // common ancestor.
 // It returns parameters to be used for peer.RequestHeadersByNumber:
 //
-<<<<<<< HEAD
-//	from - starting block number
-//	count - number of headers to request
-//	skip - number of headers to skip
-=======
 //	from  - starting block number
 //	count - number of headers to request
 //	skip  - number of headers to skip
->>>>>>> ea9e62ca
 //
 // and also returns 'max', the last block which is expected to be returned by the remote peers,
 // given the (from,count,skip)
@@ -945,15 +854,9 @@
 	mode := d.getMode()
 	switch mode {
 	case FullSync:
-<<<<<<< HEAD
-		localHeight = d.blockchain.CurrentBlock().NumberU64()
-	case SnapSync:
-		localHeight = d.blockchain.CurrentFastBlock().NumberU64()
-=======
 		localHeight = d.blockchain.CurrentBlock().Number.Uint64()
 	case SnapSync:
 		localHeight = d.blockchain.CurrentSnapBlock().Number.Uint64()
->>>>>>> ea9e62ca
 	default:
 		localHeight = d.lightchain.CurrentHeader().Number.Uint64()
 	}
@@ -1245,11 +1148,7 @@
 		// If no more headers are inbound, notify the content fetchers and return
 		if len(headers) == 0 {
 			// Don't abort header fetches while the pivot is downloading
-<<<<<<< HEAD
-			if atomic.LoadInt32(&d.committed) == 0 && pivot <= from {
-=======
 			if !d.committed.Load() && pivot <= from {
->>>>>>> ea9e62ca
 				p.log.Debug("No headers, waiting for pivot commit")
 				select {
 				case <-time.After(fsHeaderContCheck):
@@ -1295,13 +1194,8 @@
 				if mode == LightSync {
 					head = d.lightchain.CurrentHeader().Number.Uint64()
 				} else {
-<<<<<<< HEAD
-					head = d.blockchain.CurrentFastBlock().NumberU64()
-					if full := d.blockchain.CurrentBlock().NumberU64(); head < full {
-=======
 					head = d.blockchain.CurrentSnapBlock().Number.Uint64()
 					if full := d.blockchain.CurrentBlock().Number.Uint64(); head < full {
->>>>>>> ea9e62ca
 						head = full
 					}
 				}
@@ -1322,11 +1216,7 @@
 				}
 			}
 		}
-<<<<<<< HEAD
-		// If no headers have bene delivered, or all of them have been delayed,
-=======
 		// If no headers have been delivered, or all of them have been delayed,
->>>>>>> ea9e62ca
 		// sleep a bit and retry. Take care with headers already consumed during
 		// skeleton filling
 		if len(headers) == 0 && !progressed {
@@ -1334,7 +1224,6 @@
 			select {
 			case <-time.After(fsHeaderContCheck):
 				continue
-<<<<<<< HEAD
 			case <-d.cancelCh:
 				return errCanceled
 			}
@@ -1350,23 +1239,6 @@
 			case <-d.cancelCh:
 				return errCanceled
 			}
-=======
-			case <-d.cancelCh:
-				return errCanceled
-			}
-		}
-		// Insert any remaining new headers and fetch the next batch
-		if len(headers) > 0 {
-			p.log.Trace("Scheduling new headers", "count", len(headers), "from", from)
-			select {
-			case d.headerProcCh <- &headerTask{
-				headers: headers,
-				hashes:  hashes,
-			}:
-			case <-d.cancelCh:
-				return errCanceled
-			}
->>>>>>> ea9e62ca
 			from += uint64(len(headers))
 		}
 		// If we're still skeleton filling snap sync, check pivot staleness
@@ -1492,11 +1364,7 @@
 					// R: Nothing to give
 					if mode != LightSync {
 						head := d.blockchain.CurrentBlock()
-<<<<<<< HEAD
-						if !gotHeaders && td.Cmp(d.blockchain.GetTd(head.Hash(), head.NumberU64())) > 0 {
-=======
 						if !gotHeaders && td.Cmp(d.blockchain.GetTd(head.Hash(), head.Number.Uint64())) > 0 {
->>>>>>> ea9e62ca
 							return errStallingPeer
 						}
 					}
@@ -1553,10 +1421,6 @@
 					if chunkHeaders[len(chunkHeaders)-1].Number.Uint64()+uint64(fsHeaderForceVerify) > pivot {
 						frequency = 1
 					}
-<<<<<<< HEAD
-
-=======
->>>>>>> ea9e62ca
 					// Although the received headers might be all valid, a legacy
 					// PoW/PoA sync must not accept post-merge headers. Make sure
 					// that any transition is rejected at this point.
@@ -1564,24 +1428,13 @@
 						rejected []*types.Header
 						td       *big.Int
 					)
-<<<<<<< HEAD
-
-=======
->>>>>>> ea9e62ca
 					if !beaconMode && ttd != nil {
 						td = d.blockchain.GetTd(chunkHeaders[0].ParentHash, chunkHeaders[0].Number.Uint64()-1)
 						if td == nil {
 							// This should never really happen, but handle gracefully for now
 							log.Error("Failed to retrieve parent header TD", "number", chunkHeaders[0].Number.Uint64()-1, "hash", chunkHeaders[0].ParentHash)
-<<<<<<< HEAD
-
 							return fmt.Errorf("%w: parent TD missing", errInvalidChain)
 						}
-
-=======
-							return fmt.Errorf("%w: parent TD missing", errInvalidChain)
-						}
->>>>>>> ea9e62ca
 						for i, header := range chunkHeaders {
 							td = new(big.Int).Add(td, header.Difficulty)
 							if td.Cmp(ttd) >= 0 {
@@ -1595,18 +1448,10 @@
 								} else {
 									chunkHeaders, rejected = chunkHeaders[:i], chunkHeaders[i:]
 								}
-<<<<<<< HEAD
-
-=======
->>>>>>> ea9e62ca
 								break
 							}
 						}
 					}
-<<<<<<< HEAD
-
-=======
->>>>>>> ea9e62ca
 					if len(chunkHeaders) > 0 {
 						if n, err := d.lightchain.InsertHeaderChain(chunkHeaders, frequency); err != nil {
 							rollbackErr = err
@@ -1615,22 +1460,12 @@
 							if (mode == SnapSync || frequency > 1) && n > 0 && rollback == 0 {
 								rollback = chunkHeaders[0].Number.Uint64()
 							}
-<<<<<<< HEAD
-
 							log.Warn("Invalid header encountered", "number", chunkHeaders[n].Number, "hash", chunkHashes[n], "parent", chunkHeaders[n].ParentHash, "err", err)
-
-=======
-							log.Warn("Invalid header encountered", "number", chunkHeaders[n].Number, "hash", chunkHashes[n], "parent", chunkHeaders[n].ParentHash, "err", err)
->>>>>>> ea9e62ca
 							return fmt.Errorf("%w: %v", errInvalidChain, err)
 						}
 						// All verifications passed, track all headers within the allowed limits
 						if mode == SnapSync {
 							head := chunkHeaders[len(chunkHeaders)-1].Number.Uint64()
-<<<<<<< HEAD
-
-=======
->>>>>>> ea9e62ca
 							if head-rollback > uint64(fsHeaderSafetyNet) {
 								rollback = head - uint64(fsHeaderSafetyNet)
 							} else {
@@ -1638,32 +1473,14 @@
 							}
 						}
 					}
-<<<<<<< HEAD
-
-=======
->>>>>>> ea9e62ca
 					if len(rejected) != 0 {
 						// Merge threshold reached, stop importing, but don't roll back
 						rollback = 0
 
 						log.Info("Legacy sync reached merge threshold", "number", rejected[0].Number, "hash", rejected[0].Hash(), "td", td, "ttd", ttd)
-<<<<<<< HEAD
-
-						return ErrMergeTransition
-					}
-
-					if len(rejected) != 0 {
-						// Merge threshold reached, stop importing, but don't roll back
-						rollback = 0
-
-						log.Info("Legacy sync reached merge threshold", "number", rejected[0].Number, "hash", rejected[0].Hash(), "td", td, "ttd", ttd)
-
-=======
->>>>>>> ea9e62ca
 						return ErrMergeTransition
 					}
 				}
-
 				// Unless we're doing light chains, schedule the headers for associated content retrieval
 				if mode == FullSync || mode == SnapSync {
 					// If we've reached the allowed number of pending headers, stall a bit
@@ -1693,11 +1510,7 @@
 			}
 			d.syncStatsLock.Unlock()
 
-<<<<<<< HEAD
-			// Signal the content downloaders of the availablility of new tasks
-=======
 			// Signal the content downloaders of the availability of new tasks
->>>>>>> ea9e62ca
 			for _, ch := range []chan bool{d.queue.blockWakeCh, d.queue.receiptWakeCh} {
 				select {
 				case ch <- true:
@@ -1883,11 +1696,7 @@
 			results = append(append([]*fetchResult{oldPivot}, oldTail...), results...)
 		}
 		// Split around the pivot block and process the two sides via snap/full sync
-<<<<<<< HEAD
-		if atomic.LoadInt32(&d.committed) == 0 {
-=======
 		if !d.committed.Load() {
->>>>>>> ea9e62ca
 			latest := results[len(results)-1].Header
 			// If the height is above the pivot block by 2 sets, it means the pivot
 			// become stale in the network and it was garbage collected, move to a
@@ -2002,11 +1811,7 @@
 }
 
 func (d *Downloader) commitPivotBlock(result *fetchResult) error {
-<<<<<<< HEAD
-	block := types.NewBlockWithHeader(result.Header).WithBody(result.Transactions, result.Uncles)
-=======
 	block := types.NewBlockWithHeader(result.Header).WithBody(result.Transactions, result.Uncles).WithWithdrawals(result.Withdrawals)
->>>>>>> ea9e62ca
 	log.Debug("Committing snap sync pivot as new head", "number", block.Number(), "hash", block.Hash())
 
 	// Commit the pivot block as the new head, will require full sync from here on
@@ -2016,11 +1821,7 @@
 	if err := d.blockchain.SnapSyncCommitHead(block.Hash()); err != nil {
 		return err
 	}
-<<<<<<< HEAD
-	atomic.StoreInt32(&d.committed, 1)
-=======
 	d.committed.Store(true)
->>>>>>> ea9e62ca
 	return nil
 }
 
@@ -2048,8 +1849,6 @@
 	default:
 		return fmt.Errorf("unexpected snap packet type: %T", packet)
 	}
-<<<<<<< HEAD
-=======
 }
 
 // readHeaderRange returns a list of headers, using the given last header as the base,
@@ -2125,5 +1924,4 @@
 	)
 	log.Info("Syncing: chain download in progress", "synced", progress, "chain", syncedBytes, "headers", headers, "bodies", bodies, "receipts", receipts, "eta", common.PrettyDuration(eta))
 	d.syncLogTime = time.Now()
->>>>>>> ea9e62ca
 }