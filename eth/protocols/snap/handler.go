--- conflicted
+++ resolved
@@ -255,20 +255,6 @@
 		nodes, err := ServiceGetTrieNodesQuery(backend.Chain(), &req, start)
 		if err != nil {
 			return err
-<<<<<<< HEAD
-		}
-		// Send back anything accumulated (or empty in case of errors)
-		return p2p.Send(peer.rw, TrieNodesMsg, &TrieNodesPacket{
-			ID:    req.ID,
-			Nodes: nodes,
-		})
-
-	case msg.Code == TrieNodesMsg:
-		// A batch of trie nodes arrived to one of our previous requests
-		res := new(TrieNodesPacket)
-		if err := msg.Decode(res); err != nil {
-			return fmt.Errorf("%w: message %v: %v", errDecode, msg, err)
-=======
 		}
 		// Send back anything accumulated (or empty in case of errors)
 		return p2p.Send(peer.rw, TrieNodesMsg, &TrieNodesPacket{
@@ -576,286 +562,6 @@
 		// Abort request processing if we've exceeded our limits
 		if bytes > req.Bytes || loads > maxTrieNodeLookups || time.Since(start) > maxTrieNodeTimeSpent {
 			break
->>>>>>> ea9e62ca
-		}
-	}
-	return nodes, nil
-}
-
-// ServiceGetAccountRangeQuery assembles the response to an account range query.
-// It is exposed to allow external packages to test protocol behavior.
-func ServiceGetAccountRangeQuery(chain *core.BlockChain, req *GetAccountRangePacket) ([]*AccountData, [][]byte) {
-	if req.Bytes > softResponseLimit {
-		req.Bytes = softResponseLimit
-	}
-	// Retrieve the requested state and bail out if non existent
-	tr, err := trie.New(req.Root, chain.StateCache().TrieDB())
-	if err != nil {
-		return nil, nil
-	}
-	it, err := chain.Snapshots().AccountIterator(req.Root, req.Origin)
-	if err != nil {
-		return nil, nil
-	}
-	// Iterate over the requested range and pile accounts up
-	var (
-		accounts []*AccountData
-		size     uint64
-		last     common.Hash
-	)
-	for it.Next() {
-		hash, account := it.Hash(), common.CopyBytes(it.Account())
-
-		// Track the returned interval for the Merkle proofs
-		last = hash
-
-		// Assemble the reply item
-		size += uint64(common.HashLength + len(account))
-		accounts = append(accounts, &AccountData{
-			Hash: hash,
-			Body: account,
-		})
-		// If we've exceeded the request threshold, abort
-		if bytes.Compare(hash[:], req.Limit[:]) >= 0 {
-			break
-		}
-		if size > req.Bytes {
-			break
-		}
-	}
-	it.Release()
-
-	// Generate the Merkle proofs for the first and last account
-	proof := light.NewNodeSet()
-	if err := tr.Prove(req.Origin[:], 0, proof); err != nil {
-		log.Warn("Failed to prove account range", "origin", req.Origin, "err", err)
-		return nil, nil
-	}
-	if last != (common.Hash{}) {
-		if err := tr.Prove(last[:], 0, proof); err != nil {
-			log.Warn("Failed to prove account range", "last", last, "err", err)
-			return nil, nil
-		}
-	}
-	var proofs [][]byte
-	for _, blob := range proof.NodeList() {
-		proofs = append(proofs, blob)
-	}
-	return accounts, proofs
-}
-
-func ServiceGetStorageRangesQuery(chain *core.BlockChain, req *GetStorageRangesPacket) ([][]*StorageData, [][]byte) {
-	if req.Bytes > softResponseLimit {
-		req.Bytes = softResponseLimit
-	}
-	// TODO(karalabe): Do we want to enforce > 0 accounts and 1 account if origin is set?
-	// TODO(karalabe):   - Logging locally is not ideal as remote faulst annoy the local user
-	// TODO(karalabe):   - Dropping the remote peer is less flexible wrt client bugs (slow is better than non-functional)
-
-	// Calculate the hard limit at which to abort, even if mid storage trie
-	hardLimit := uint64(float64(req.Bytes) * (1 + stateLookupSlack))
-
-	// Retrieve storage ranges until the packet limit is reached
-	var (
-		slots  [][]*StorageData
-		proofs [][]byte
-		size   uint64
-	)
-	for _, account := range req.Accounts {
-		// If we've exceeded the requested data limit, abort without opening
-		// a new storage range (that we'd need to prove due to exceeded size)
-		if size >= req.Bytes {
-			break
-		}
-		// The first account might start from a different origin and end sooner
-		var origin common.Hash
-		if len(req.Origin) > 0 {
-			origin, req.Origin = common.BytesToHash(req.Origin), nil
-		}
-		var limit = common.HexToHash("0xffffffffffffffffffffffffffffffffffffffffffffffffffffffffffffffff")
-		if len(req.Limit) > 0 {
-			limit, req.Limit = common.BytesToHash(req.Limit), nil
-		}
-		// Retrieve the requested state and bail out if non existent
-		it, err := chain.Snapshots().StorageIterator(req.Root, account, origin)
-		if err != nil {
-			return nil, nil
-		}
-		// Iterate over the requested range and pile slots up
-		var (
-			storage []*StorageData
-			last    common.Hash
-			abort   bool
-		)
-		for it.Next() {
-			if size >= hardLimit {
-				abort = true
-				break
-			}
-			hash, slot := it.Hash(), common.CopyBytes(it.Slot())
-
-			// Track the returned interval for the Merkle proofs
-			last = hash
-
-			// Assemble the reply item
-			size += uint64(common.HashLength + len(slot))
-			storage = append(storage, &StorageData{
-				Hash: hash,
-				Body: slot,
-			})
-			// If we've exceeded the request threshold, abort
-			if bytes.Compare(hash[:], limit[:]) >= 0 {
-				break
-			}
-		}
-		slots = append(slots, storage)
-		it.Release()
-
-		// Generate the Merkle proofs for the first and last storage slot, but
-		// only if the response was capped. If the entire storage trie included
-		// in the response, no need for any proofs.
-		if origin != (common.Hash{}) || abort {
-			// Request started at a non-zero hash or was capped prematurely, add
-			// the endpoint Merkle proofs
-			accTrie, err := trie.New(req.Root, chain.StateCache().TrieDB())
-			if err != nil {
-				return nil, nil
-			}
-			var acc types.StateAccount
-			if err := rlp.DecodeBytes(accTrie.Get(account[:]), &acc); err != nil {
-				return nil, nil
-			}
-			stTrie, err := trie.New(acc.Root, chain.StateCache().TrieDB())
-			if err != nil {
-				return nil, nil
-			}
-			proof := light.NewNodeSet()
-			if err := stTrie.Prove(origin[:], 0, proof); err != nil {
-				log.Warn("Failed to prove storage range", "origin", req.Origin, "err", err)
-				return nil, nil
-			}
-			if last != (common.Hash{}) {
-				if err := stTrie.Prove(last[:], 0, proof); err != nil {
-					log.Warn("Failed to prove storage range", "last", last, "err", err)
-					return nil, nil
-				}
-			}
-			for _, blob := range proof.NodeList() {
-				proofs = append(proofs, blob)
-			}
-			// Proof terminates the reply as proofs are only added if a node
-			// refuses to serve more data (exception when a contract fetch is
-			// finishing, but that's that).
-			break
-		}
-	}
-	return slots, proofs
-}
-
-// ServiceGetByteCodesQuery assembles the response to a byte codes query.
-// It is exposed to allow external packages to test protocol behavior.
-func ServiceGetByteCodesQuery(chain *core.BlockChain, req *GetByteCodesPacket) [][]byte {
-	if req.Bytes > softResponseLimit {
-		req.Bytes = softResponseLimit
-	}
-	if len(req.Hashes) > maxCodeLookups {
-		req.Hashes = req.Hashes[:maxCodeLookups]
-	}
-	// Retrieve bytecodes until the packet size limit is reached
-	var (
-		codes [][]byte
-		bytes uint64
-	)
-	for _, hash := range req.Hashes {
-		if hash == emptyCode {
-			// Peers should not request the empty code, but if they do, at
-			// least sent them back a correct response without db lookups
-			codes = append(codes, []byte{})
-		} else if blob, err := chain.ContractCodeWithPrefix(hash); err == nil {
-			codes = append(codes, blob)
-			bytes += uint64(len(blob))
-		}
-		if bytes > req.Bytes {
-			break
-		}
-	}
-	return codes
-}
-
-// ServiceGetTrieNodesQuery assembles the response to a trie nodes query.
-// It is exposed to allow external packages to test protocol behavior.
-func ServiceGetTrieNodesQuery(chain *core.BlockChain, req *GetTrieNodesPacket, start time.Time) ([][]byte, error) {
-	if req.Bytes > softResponseLimit {
-		req.Bytes = softResponseLimit
-	}
-	// Make sure we have the state associated with the request
-	triedb := chain.StateCache().TrieDB()
-
-	accTrie, err := trie.NewSecure(req.Root, triedb)
-	if err != nil {
-		// We don't have the requested state available, bail out
-		return nil, nil
-	}
-	snap := chain.Snapshots().Snapshot(req.Root)
-	if snap == nil {
-		// We don't have the requested state snapshotted yet, bail out.
-		// In reality we could still serve using the account and storage
-		// tries only, but let's protect the node a bit while it's doing
-		// snapshot generation.
-		return nil, nil
-	}
-	// Retrieve trie nodes until the packet size limit is reached
-	var (
-		nodes [][]byte
-		bytes uint64
-		loads int // Trie hash expansions to cound database reads
-	)
-	for _, pathset := range req.Paths {
-		switch len(pathset) {
-		case 0:
-			// Ensure we penalize invalid requests
-			return nil, fmt.Errorf("%w: zero-item pathset requested", errBadRequest)
-
-		case 1:
-			// If we're only retrieving an account trie node, fetch it directly
-			blob, resolved, err := accTrie.TryGetNode(pathset[0])
-			loads += resolved // always account database reads, even for failures
-			if err != nil {
-				break
-			}
-			nodes = append(nodes, blob)
-			bytes += uint64(len(blob))
-
-		default:
-			// Storage slots requested, open the storage trie and retrieve from there
-			account, err := snap.Account(common.BytesToHash(pathset[0]))
-			loads++ // always account database reads, even for failures
-			if err != nil || account == nil {
-				break
-			}
-			stTrie, err := trie.NewSecure(common.BytesToHash(account.Root), triedb)
-			loads++ // always account database reads, even for failures
-			if err != nil {
-				break
-			}
-			for _, path := range pathset[1:] {
-				blob, resolved, err := stTrie.TryGetNode(path)
-				loads += resolved // always account database reads, even for failures
-				if err != nil {
-					break
-				}
-				nodes = append(nodes, blob)
-				bytes += uint64(len(blob))
-
-				// Sanity check limits to avoid DoS on the store trie loads
-				if bytes > req.Bytes || loads > maxTrieNodeLookups || time.Since(start) > maxTrieNodeTimeSpent {
-					break
-				}
-			}
-		}
-		// Abort request processing if we've exceeded our limits
-		if bytes > req.Bytes || loads > maxTrieNodeLookups || time.Since(start) > maxTrieNodeTimeSpent {
-			break
 		}
 	}
 	return nodes, nil
