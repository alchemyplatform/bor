// Copyright 2021 The go-ethereum Authors
// This file is part of the go-ethereum library.
//
// The go-ethereum library is free software: you can redistribute it and/or modify
// it under the terms of the GNU Lesser General Public License as published by
// the Free Software Foundation, either version 3 of the License, or
// (at your option) any later version.
//
// The go-ethereum library is distributed in the hope that it will be useful,
// but WITHOUT ANY WARRANTY; without even the implied warranty of
// MERCHANTABILITY or FITNESS FOR A PARTICULAR PURPOSE. See the
// GNU Lesser General Public License for more details.
//
// You should have received a copy of the GNU Lesser General Public License
// along with the go-ethereum library. If not, see <http://www.gnu.org/licenses/>.

package snap

import (
	"bytes"
	"crypto/rand"
	"encoding/binary"
	"fmt"
	"math/big"
	"sync"
	"testing"
	"time"

	"github.com/ethereum/go-ethereum/common"
	"github.com/ethereum/go-ethereum/core/rawdb"
	"github.com/ethereum/go-ethereum/core/types"
	"github.com/ethereum/go-ethereum/crypto"
	"github.com/ethereum/go-ethereum/ethdb"
	"github.com/ethereum/go-ethereum/light"
	"github.com/ethereum/go-ethereum/log"
	"github.com/ethereum/go-ethereum/rlp"
	"github.com/ethereum/go-ethereum/trie"
	"github.com/ethereum/go-ethereum/trie/trienode"
	"golang.org/x/crypto/sha3"
	"golang.org/x/exp/slices"
)

func TestHashing(t *testing.T) {
	t.Parallel()

	var bytecodes = make([][]byte, 10)
	for i := 0; i < len(bytecodes); i++ {
		buf := make([]byte, 100)
		rand.Read(buf)
		bytecodes[i] = buf
	}

	var want, got string

	var old = func() {
		hasher := sha3.NewLegacyKeccak256()
		for i := 0; i < len(bytecodes); i++ {
			hasher.Reset()
			hasher.Write(bytecodes[i])
			hash := hasher.Sum(nil)
			got = fmt.Sprintf("%v\n%v", got, hash)
		}
	}

	var new = func() {
		hasher := sha3.NewLegacyKeccak256().(crypto.KeccakState)
		var hash = make([]byte, 32)
		for i := 0; i < len(bytecodes); i++ {
			hasher.Reset()
			hasher.Write(bytecodes[i])
			hasher.Read(hash)
			want = fmt.Sprintf("%v\n%v", want, hash)
		}
	}

	old()
	new()

	if want != got {
		t.Errorf("want\n%v\ngot\n%v\n", want, got)
	}
}

func BenchmarkHashing(b *testing.B) {
	var bytecodes = make([][]byte, 10000)
	for i := 0; i < len(bytecodes); i++ {
		buf := make([]byte, 100)
		rand.Read(buf)
		bytecodes[i] = buf
	}

	var old = func() {
		hasher := sha3.NewLegacyKeccak256()
		for i := 0; i < len(bytecodes); i++ {
			hasher.Reset()
			hasher.Write(bytecodes[i])
			hasher.Sum(nil)
		}
	}

	var new = func() {
		hasher := sha3.NewLegacyKeccak256().(crypto.KeccakState)
		var hash = make([]byte, 32)
		for i := 0; i < len(bytecodes); i++ {
			hasher.Reset()
			hasher.Write(bytecodes[i])
			hasher.Read(hash)
		}
	}

	b.Run("old", func(b *testing.B) {
		b.ReportAllocs()

		for i := 0; i < b.N; i++ {
			old()
		}
	})
	b.Run("new", func(b *testing.B) {
		b.ReportAllocs()

		for i := 0; i < b.N; i++ {
			new()
		}
	})
}

type (
	accountHandlerFunc func(t *testPeer, requestId uint64, root common.Hash, origin common.Hash, limit common.Hash, cap uint64) error
	storageHandlerFunc func(t *testPeer, requestId uint64, root common.Hash, accounts []common.Hash, origin, limit []byte, max uint64) error
	trieHandlerFunc    func(t *testPeer, requestId uint64, root common.Hash, paths []TrieNodePathSet, cap uint64) error
	codeHandlerFunc    func(t *testPeer, id uint64, hashes []common.Hash, max uint64) error
)

type testPeer struct {
	id            string
	test          *testing.T
	remote        *Syncer
	logger        log.Logger
	accountTrie   *trie.Trie
	accountValues []*kv
	storageTries  map[common.Hash]*trie.Trie
	storageValues map[common.Hash][]*kv

	accountRequestHandler accountHandlerFunc
	storageRequestHandler storageHandlerFunc
	trieRequestHandler    trieHandlerFunc
	codeRequestHandler    codeHandlerFunc
	term                  func()

	// counters
	nAccountRequests  int
	nStorageRequests  int
	nBytecodeRequests int
	nTrienodeRequests int
}

func newTestPeer(id string, t *testing.T, term func()) *testPeer {
	peer := &testPeer{
		id:                    id,
		test:                  t,
		logger:                log.New("id", id),
		accountRequestHandler: defaultAccountRequestHandler,
		trieRequestHandler:    defaultTrieRequestHandler,
		storageRequestHandler: defaultStorageRequestHandler,
		codeRequestHandler:    defaultCodeRequestHandler,
		term:                  term,
	}
	//stderrHandler := log.StreamHandler(os.Stderr, log.TerminalFormat(true))
	//peer.logger.SetHandler(stderrHandler)
	return peer
}

func (t *testPeer) setStorageTries(tries map[common.Hash]*trie.Trie) {
	t.storageTries = make(map[common.Hash]*trie.Trie)
	for root, trie := range tries {
		t.storageTries[root] = trie.Copy()
	}
}

func (t *testPeer) ID() string      { return t.id }
func (t *testPeer) Log() log.Logger { return t.logger }

func (t *testPeer) Stats() string {
	return fmt.Sprintf(`Account requests: %d
Storage requests: %d
Bytecode requests: %d
Trienode requests: %d
`, t.nAccountRequests, t.nStorageRequests, t.nBytecodeRequests, t.nTrienodeRequests)
}

func (t *testPeer) RequestAccountRange(id uint64, root, origin, limit common.Hash, bytes uint64) error {
	t.logger.Trace("Fetching range of accounts", "reqid", id, "root", root, "origin", origin, "limit", limit, "bytes", common.StorageSize(bytes))

	t.nAccountRequests++
	go t.accountRequestHandler(t, id, root, origin, limit, bytes)

	return nil
}

func (t *testPeer) RequestTrieNodes(id uint64, root common.Hash, paths []TrieNodePathSet, bytes uint64) error {
	t.logger.Trace("Fetching set of trie nodes", "reqid", id, "root", root, "pathsets", len(paths), "bytes", common.StorageSize(bytes))

	t.nTrienodeRequests++
	go t.trieRequestHandler(t, id, root, paths, bytes)

	return nil
}

func (t *testPeer) RequestStorageRanges(id uint64, root common.Hash, accounts []common.Hash, origin, limit []byte, bytes uint64) error {
	t.nStorageRequests++
	if len(accounts) == 1 && origin != nil {
		t.logger.Trace("Fetching range of large storage slots", "reqid", id, "root", root, "account", accounts[0], "origin", common.BytesToHash(origin), "limit", common.BytesToHash(limit), "bytes", common.StorageSize(bytes))
	} else {
		t.logger.Trace("Fetching ranges of small storage slots", "reqid", id, "root", root, "accounts", len(accounts), "first", accounts[0], "bytes", common.StorageSize(bytes))
	}

	go t.storageRequestHandler(t, id, root, accounts, origin, limit, bytes)

	return nil
}

func (t *testPeer) RequestByteCodes(id uint64, hashes []common.Hash, bytes uint64) error {
	t.nBytecodeRequests++
	t.logger.Trace("Fetching set of byte codes", "reqid", id, "hashes", len(hashes), "bytes", common.StorageSize(bytes))

	go t.codeRequestHandler(t, id, hashes, bytes)

	return nil
}

// defaultTrieRequestHandler is a well-behaving handler for trie healing requests
func defaultTrieRequestHandler(t *testPeer, requestId uint64, root common.Hash, paths []TrieNodePathSet, cap uint64) error {
	// Pass the response
	var nodes [][]byte

	for _, pathset := range paths {
		switch len(pathset) {
		case 1:
			blob, _, err := t.accountTrie.GetNode(pathset[0])
			if err != nil {
				t.logger.Info("Error handling req", "error", err)
				break
			}

			nodes = append(nodes, blob)
		default:
			account := t.storageTries[(common.BytesToHash(pathset[0]))]
			for _, path := range pathset[1:] {
				blob, _, err := account.GetNode(path)
				if err != nil {
					t.logger.Info("Error handling req", "error", err)
					break
				}

				nodes = append(nodes, blob)
			}
		}
	}

	t.remote.OnTrieNodes(t, requestId, nodes)

	return nil
}

// defaultAccountRequestHandler is a well-behaving handler for AccountRangeRequests
func defaultAccountRequestHandler(t *testPeer, id uint64, root common.Hash, origin common.Hash, limit common.Hash, cap uint64) error {
	keys, vals, proofs := createAccountRequestResponse(t, root, origin, limit, cap)
	if err := t.remote.OnAccounts(t, id, keys, vals, proofs); err != nil {
		t.test.Errorf("Remote side rejected our delivery: %v", err)
		t.term()

		return err
	}

	return nil
}

func createAccountRequestResponse(t *testPeer, root common.Hash, origin common.Hash, limit common.Hash, cap uint64) (keys []common.Hash, vals [][]byte, proofs [][]byte) {
	var size uint64

	if limit == (common.Hash{}) {
		limit = common.HexToHash("0xffffffffffffffffffffffffffffffffffffffffffffffffffffffffffffffff")
	}

	for _, entry := range t.accountValues {
		if size > cap {
			break
		}

		if bytes.Compare(origin[:], entry.k) <= 0 {
			keys = append(keys, common.BytesToHash(entry.k))
			vals = append(vals, entry.v)
			size += uint64(32 + len(entry.v))
		}
		// If we've exceeded the request threshold, abort
		if bytes.Compare(entry.k, limit[:]) >= 0 {
			break
		}
	}
	// Unless we send the entire trie, we need to supply proofs
	// Actually, we need to supply proofs either way! This seems to be an implementation
	// quirk in go-ethereum
	proof := light.NewNodeSet()
	if err := t.accountTrie.Prove(origin[:], proof); err != nil {
		t.logger.Error("Could not prove inexistence of origin", "origin", origin, "error", err)
	}

	if len(keys) > 0 {
		lastK := (keys[len(keys)-1])[:]
		if err := t.accountTrie.Prove(lastK, proof); err != nil {
			t.logger.Error("Could not prove last item", "error", err)
		}
	}

	for _, blob := range proof.NodeList() {
		proofs = append(proofs, blob)
	}

	return keys, vals, proofs
}

// defaultStorageRequestHandler is a well-behaving storage request handler
func defaultStorageRequestHandler(t *testPeer, requestId uint64, root common.Hash, accounts []common.Hash, bOrigin, bLimit []byte, max uint64) error {
	hashes, slots, proofs := createStorageRequestResponse(t, root, accounts, bOrigin, bLimit, max)
	if err := t.remote.OnStorage(t, requestId, hashes, slots, proofs); err != nil {
		t.test.Errorf("Remote side rejected our delivery: %v", err)
		t.term()
	}

	return nil
}

func defaultCodeRequestHandler(t *testPeer, id uint64, hashes []common.Hash, max uint64) error {
	var bytecodes [][]byte
	for _, h := range hashes {
		bytecodes = append(bytecodes, getCodeByHash(h))
	}

	if err := t.remote.OnByteCodes(t, id, bytecodes); err != nil {
		t.test.Errorf("Remote side rejected our delivery: %v", err)
		t.term()
	}

	return nil
}

func createStorageRequestResponse(t *testPeer, root common.Hash, accounts []common.Hash, origin, limit []byte, max uint64) (hashes [][]common.Hash, slots [][][]byte, proofs [][]byte) {
	var size uint64

	for _, account := range accounts {
		// The first account might start from a different origin and end sooner
		var originHash common.Hash
		if len(origin) > 0 {
			originHash = common.BytesToHash(origin)
		}

		var limitHash = common.HexToHash("0xffffffffffffffffffffffffffffffffffffffffffffffffffffffffffffffff")
		if len(limit) > 0 {
			limitHash = common.BytesToHash(limit)
		}

		var (
			keys  []common.Hash
			vals  [][]byte
			abort bool
		)

		for _, entry := range t.storageValues[account] {
			if size >= max {
				abort = true
				break
			}

			if bytes.Compare(entry.k, originHash[:]) < 0 {
				continue
			}

			keys = append(keys, common.BytesToHash(entry.k))
			vals = append(vals, entry.v)
			size += uint64(32 + len(entry.v))

			if bytes.Compare(entry.k, limitHash[:]) >= 0 {
				break
			}
		}

		if len(keys) > 0 {
			hashes = append(hashes, keys)
			slots = append(slots, vals)
		}
		// Generate the Merkle proofs for the first and last storage slot, but
		// only if the response was capped. If the entire storage trie included
		// in the response, no need for any proofs.
		if originHash != (common.Hash{}) || (abort && len(keys) > 0) {
			// If we're aborting, we need to prove the first and last item
			// This terminates the response (and thus the loop)
			proof := light.NewNodeSet()
			stTrie := t.storageTries[account]

			// Here's a potential gotcha: when constructing the proof, we cannot
			// use the 'origin' slice directly, but must use the full 32-byte
			// hash form.
			if err := stTrie.Prove(originHash[:], proof); err != nil {
				t.logger.Error("Could not prove inexistence of origin", "origin", originHash, "error", err)
			}

			if len(keys) > 0 {
				lastK := (keys[len(keys)-1])[:]
				if err := stTrie.Prove(lastK, proof); err != nil {
					t.logger.Error("Could not prove last item", "error", err)
				}
			}

			for _, blob := range proof.NodeList() {
				proofs = append(proofs, blob)
			}

			break
		}
	}

	return hashes, slots, proofs
}

// createStorageRequestResponseAlwaysProve tests a cornercase, where the peer always
// supplies the proof for the last account, even if it is 'complete'.
func createStorageRequestResponseAlwaysProve(t *testPeer, root common.Hash, accounts []common.Hash, bOrigin, bLimit []byte, max uint64) (hashes [][]common.Hash, slots [][][]byte, proofs [][]byte) {
	var size uint64

	max = max * 3 / 4

	var origin common.Hash
	if len(bOrigin) > 0 {
		origin = common.BytesToHash(bOrigin)
	}

	var exit bool

	for i, account := range accounts {
		var keys []common.Hash

		var vals [][]byte

		for _, entry := range t.storageValues[account] {
			if bytes.Compare(entry.k, origin[:]) < 0 {
				exit = true
			}

			keys = append(keys, common.BytesToHash(entry.k))
			vals = append(vals, entry.v)

			size += uint64(32 + len(entry.v))
			if size > max {
				exit = true
			}
		}

		if i == len(accounts)-1 {
			exit = true
		}

		hashes = append(hashes, keys)
		slots = append(slots, vals)

		if exit {
			// If we're aborting, we need to prove the first and last item
			// This terminates the response (and thus the loop)
			proof := light.NewNodeSet()
			stTrie := t.storageTries[account]

			// Here's a potential gotcha: when constructing the proof, we cannot
			// use the 'origin' slice directly, but must use the full 32-byte
			// hash form.
			if err := stTrie.Prove(origin[:], proof); err != nil {
				t.logger.Error("Could not prove inexistence of origin", "origin", origin,
					"error", err)
			}

			if len(keys) > 0 {
				lastK := (keys[len(keys)-1])[:]
				if err := stTrie.Prove(lastK, proof); err != nil {
					t.logger.Error("Could not prove last item", "error", err)
				}
			}

			for _, blob := range proof.NodeList() {
				proofs = append(proofs, blob)
			}

			break
		}
	}

	return hashes, slots, proofs
}

// emptyRequestAccountRangeFn is a rejects AccountRangeRequests
func emptyRequestAccountRangeFn(t *testPeer, requestId uint64, root common.Hash, origin common.Hash, limit common.Hash, cap uint64) error {
	t.remote.OnAccounts(t, requestId, nil, nil, nil)
	return nil
}

func nonResponsiveRequestAccountRangeFn(t *testPeer, requestId uint64, root common.Hash, origin common.Hash, limit common.Hash, cap uint64) error {
	return nil
}

func emptyTrieRequestHandler(t *testPeer, requestId uint64, root common.Hash, paths []TrieNodePathSet, cap uint64) error {
	t.remote.OnTrieNodes(t, requestId, nil)
	return nil
}

func nonResponsiveTrieRequestHandler(t *testPeer, requestId uint64, root common.Hash, paths []TrieNodePathSet, cap uint64) error {
	return nil
}

func emptyStorageRequestHandler(t *testPeer, requestId uint64, root common.Hash, accounts []common.Hash, origin, limit []byte, max uint64) error {
	t.remote.OnStorage(t, requestId, nil, nil, nil)
	return nil
}

func nonResponsiveStorageRequestHandler(t *testPeer, requestId uint64, root common.Hash, accounts []common.Hash, origin, limit []byte, max uint64) error {
	return nil
}

func proofHappyStorageRequestHandler(t *testPeer, requestId uint64, root common.Hash, accounts []common.Hash, origin, limit []byte, max uint64) error {
	hashes, slots, proofs := createStorageRequestResponseAlwaysProve(t, root, accounts, origin, limit, max)
	if err := t.remote.OnStorage(t, requestId, hashes, slots, proofs); err != nil {
		t.test.Errorf("Remote side rejected our delivery: %v", err)
		t.term()
	}

	return nil
}

//func emptyCodeRequestHandler(t *testPeer, id uint64, hashes []common.Hash, max uint64) error {
//	var bytecodes [][]byte
//	t.remote.OnByteCodes(t, id, bytecodes)
//	return nil
//}

func corruptCodeRequestHandler(t *testPeer, id uint64, hashes []common.Hash, max uint64) error {
	var bytecodes [][]byte
	for _, h := range hashes {
		// Send back the hashes
		bytecodes = append(bytecodes, h[:])
	}

	if err := t.remote.OnByteCodes(t, id, bytecodes); err != nil {
		t.logger.Info("remote error on delivery (as expected)", "error", err)
		// Mimic the real-life handler, which drops a peer on errors
		t.remote.Unregister(t.id)
	}

	return nil
}

func cappedCodeRequestHandler(t *testPeer, id uint64, hashes []common.Hash, max uint64) error {
	var bytecodes [][]byte
	for _, h := range hashes[:1] {
		bytecodes = append(bytecodes, getCodeByHash(h))
	}
	// Missing bytecode can be retrieved again, no error expected
	if err := t.remote.OnByteCodes(t, id, bytecodes); err != nil {
		t.test.Errorf("Remote side rejected our delivery: %v", err)
		t.term()
	}

	return nil
}

// starvingStorageRequestHandler is somewhat well-behaving storage handler, but it caps the returned results to be very small
func starvingStorageRequestHandler(t *testPeer, requestId uint64, root common.Hash, accounts []common.Hash, origin, limit []byte, max uint64) error {
	return defaultStorageRequestHandler(t, requestId, root, accounts, origin, limit, 500)
}

func starvingAccountRequestHandler(t *testPeer, requestId uint64, root common.Hash, origin common.Hash, limit common.Hash, cap uint64) error {
	return defaultAccountRequestHandler(t, requestId, root, origin, limit, 500)
}

//func misdeliveringAccountRequestHandler(t *testPeer, requestId uint64, root common.Hash, origin common.Hash, cap uint64) error {
//	return defaultAccountRequestHandler(t, requestId-1, root, origin, 500)
//}

func corruptAccountRequestHandler(t *testPeer, requestId uint64, root common.Hash, origin common.Hash, limit common.Hash, cap uint64) error {
	hashes, accounts, proofs := createAccountRequestResponse(t, root, origin, limit, cap)
	if len(proofs) > 0 {
		proofs = proofs[1:]
	}

	if err := t.remote.OnAccounts(t, requestId, hashes, accounts, proofs); err != nil {
		t.logger.Info("remote error on delivery (as expected)", "error", err)
		// Mimic the real-life handler, which drops a peer on errors
		t.remote.Unregister(t.id)
	}

	return nil
}

// corruptStorageRequestHandler doesn't provide good proofs
func corruptStorageRequestHandler(t *testPeer, requestId uint64, root common.Hash, accounts []common.Hash, origin, limit []byte, max uint64) error {
	hashes, slots, proofs := createStorageRequestResponse(t, root, accounts, origin, limit, max)
	if len(proofs) > 0 {
		proofs = proofs[1:]
	}

	if err := t.remote.OnStorage(t, requestId, hashes, slots, proofs); err != nil {
		t.logger.Info("remote error on delivery (as expected)", "error", err)
		// Mimic the real-life handler, which drops a peer on errors
		t.remote.Unregister(t.id)
	}

	return nil
}

func noProofStorageRequestHandler(t *testPeer, requestId uint64, root common.Hash, accounts []common.Hash, origin, limit []byte, max uint64) error {
	hashes, slots, _ := createStorageRequestResponse(t, root, accounts, origin, limit, max)
	if err := t.remote.OnStorage(t, requestId, hashes, slots, nil); err != nil {
		t.logger.Info("remote error on delivery (as expected)", "error", err)
		// Mimic the real-life handler, which drops a peer on errors
		t.remote.Unregister(t.id)
	}

	return nil
}

// TestSyncBloatedProof tests a scenario where we provide only _one_ value, but
// also ship the entire trie inside the proof. If the attack is successful,
// the remote side does not do any follow-up requests
func TestSyncBloatedProof(t *testing.T) {
	t.Parallel()

	var (
		once   sync.Once
		cancel = make(chan struct{})
		term   = func() {
			once.Do(func() {
				close(cancel)
			})
		}
	)

	nodeScheme, sourceAccountTrie, elems := makeAccountTrieNoStorage(100)
	source := newTestPeer("source", t, term)
	source.accountTrie = sourceAccountTrie.Copy()
	source.accountValues = elems

	source.accountRequestHandler = func(t *testPeer, requestId uint64, root common.Hash, origin common.Hash, limit common.Hash, cap uint64) error {
		var (
			proofs [][]byte
			keys   []common.Hash
			vals   [][]byte
		)
		// The values
		for _, entry := range t.accountValues {
			if bytes.Compare(entry.k, origin[:]) < 0 {
				continue
			}

			if bytes.Compare(entry.k, limit[:]) > 0 {
				continue
			}

			keys = append(keys, common.BytesToHash(entry.k))
			vals = append(vals, entry.v)
		}
		// The proofs
		proof := light.NewNodeSet()
		if err := t.accountTrie.Prove(origin[:], proof); err != nil {
			t.logger.Error("Could not prove origin", "origin", origin, "error", err)
		}
		// The bloat: add proof of every single element
		for _, entry := range t.accountValues {
			if err := t.accountTrie.Prove(entry.k, proof); err != nil {
				t.logger.Error("Could not prove item", "error", err)
			}
		}
		// And remove one item from the elements
		if len(keys) > 2 {
			keys = append(keys[:1], keys[2:]...)
			vals = append(vals[:1], vals[2:]...)
		}

		for _, blob := range proof.NodeList() {
			proofs = append(proofs, blob)
		}

		if err := t.remote.OnAccounts(t, requestId, keys, vals, proofs); err != nil {
			t.logger.Info("remote error on delivery (as expected)", "error", err)
			t.term()
			// This is actually correct, signal to exit the test successfully
		}

		return nil
	}

	syncer := setupSyncer(nodeScheme, source)
	if err := syncer.Sync(sourceAccountTrie.Hash(), cancel); err == nil {
		t.Fatal("No error returned from incomplete/cancelled sync")
	}
}

func setupSyncer(scheme string, peers ...*testPeer) *Syncer {
	stateDb := rawdb.NewMemoryDatabase()

	syncer := NewSyncer(stateDb, scheme)
	for _, peer := range peers {
		syncer.Register(peer)
		peer.remote = syncer
	}

	return syncer
}

// TestSync tests a basic sync with one peer
func TestSync(t *testing.T) {
	t.Parallel()

	var (
		once   sync.Once
		cancel = make(chan struct{})
		term   = func() {
			once.Do(func() {
				close(cancel)
			})
		}
	)

	nodeScheme, sourceAccountTrie, elems := makeAccountTrieNoStorage(100)

	mkSource := func(name string) *testPeer {
		source := newTestPeer(name, t, term)
		source.accountTrie = sourceAccountTrie.Copy()
		source.accountValues = elems

		return source
	}

	syncer := setupSyncer(nodeScheme, mkSource("source"))
	if err := syncer.Sync(sourceAccountTrie.Hash(), cancel); err != nil {
		t.Fatalf("sync failed: %v", err)
	}

	verifyTrie(syncer.db, sourceAccountTrie.Hash(), t)
}

// TestSyncTinyTriePanic tests a basic sync with one peer, and a tiny trie. This caused a
// panic within the prover
func TestSyncTinyTriePanic(t *testing.T) {
	t.Parallel()

	var (
		once   sync.Once
		cancel = make(chan struct{})
		term   = func() {
			once.Do(func() {
				close(cancel)
			})
		}
	)

	nodeScheme, sourceAccountTrie, elems := makeAccountTrieNoStorage(1)

	mkSource := func(name string) *testPeer {
		source := newTestPeer(name, t, term)
		source.accountTrie = sourceAccountTrie.Copy()
		source.accountValues = elems

		return source
	}
	syncer := setupSyncer(nodeScheme, mkSource("source"))
	done := checkStall(t, term)

	if err := syncer.Sync(sourceAccountTrie.Hash(), cancel); err != nil {
		t.Fatalf("sync failed: %v", err)
	}

	close(done)
	verifyTrie(syncer.db, sourceAccountTrie.Hash(), t)
}

// TestMultiSync tests a basic sync with multiple peers
func TestMultiSync(t *testing.T) {
	t.Parallel()

	var (
		once   sync.Once
		cancel = make(chan struct{})
		term   = func() {
			once.Do(func() {
				close(cancel)
			})
		}
	)

	nodeScheme, sourceAccountTrie, elems := makeAccountTrieNoStorage(100)

	mkSource := func(name string) *testPeer {
		source := newTestPeer(name, t, term)
		source.accountTrie = sourceAccountTrie.Copy()
		source.accountValues = elems

		return source
	}
	syncer := setupSyncer(nodeScheme, mkSource("sourceA"), mkSource("sourceB"))
	done := checkStall(t, term)

	if err := syncer.Sync(sourceAccountTrie.Hash(), cancel); err != nil {
		t.Fatalf("sync failed: %v", err)
	}

	close(done)
	verifyTrie(syncer.db, sourceAccountTrie.Hash(), t)
}

// TestSyncWithStorage tests  basic sync using accounts + storage + code
func TestSyncWithStorage(t *testing.T) {
	t.Parallel()

	var (
		once   sync.Once
		cancel = make(chan struct{})
		term   = func() {
			once.Do(func() {
				close(cancel)
			})
		}
	)

	nodeScheme, sourceAccountTrie, elems, storageTries, storageElems := makeAccountTrieWithStorage(3, 3000, true, false)

	mkSource := func(name string) *testPeer {
		source := newTestPeer(name, t, term)
		source.accountTrie = sourceAccountTrie.Copy()
		source.accountValues = elems
		source.setStorageTries(storageTries)
		source.storageValues = storageElems

		return source
	}
	syncer := setupSyncer(nodeScheme, mkSource("sourceA"))
	done := checkStall(t, term)

	if err := syncer.Sync(sourceAccountTrie.Hash(), cancel); err != nil {
		t.Fatalf("sync failed: %v", err)
	}

	close(done)
	verifyTrie(syncer.db, sourceAccountTrie.Hash(), t)
}

// TestMultiSyncManyUseless contains one good peer, and many which doesn't return anything valuable at all
func TestMultiSyncManyUseless(t *testing.T) {
	t.Parallel()

	var (
		once   sync.Once
		cancel = make(chan struct{})
		term   = func() {
			once.Do(func() {
				close(cancel)
			})
		}
	)

	nodeScheme, sourceAccountTrie, elems, storageTries, storageElems := makeAccountTrieWithStorage(100, 3000, true, false)

	mkSource := func(name string, noAccount, noStorage, noTrieNode bool) *testPeer {
		source := newTestPeer(name, t, term)
		source.accountTrie = sourceAccountTrie.Copy()
		source.accountValues = elems
		source.setStorageTries(storageTries)
		source.storageValues = storageElems

		if !noAccount {
			source.accountRequestHandler = emptyRequestAccountRangeFn
		}

		if !noStorage {
			source.storageRequestHandler = emptyStorageRequestHandler
		}

		if !noTrieNode {
			source.trieRequestHandler = emptyTrieRequestHandler
		}

		return source
	}

	syncer := setupSyncer(
		nodeScheme,
		mkSource("full", true, true, true),
		mkSource("noAccounts", false, true, true),
		mkSource("noStorage", true, false, true),
		mkSource("noTrie", true, true, false),
	)
	done := checkStall(t, term)

	if err := syncer.Sync(sourceAccountTrie.Hash(), cancel); err != nil {
		t.Fatalf("sync failed: %v", err)
	}

	close(done)
	verifyTrie(syncer.db, sourceAccountTrie.Hash(), t)
}

// TestMultiSyncManyUseless contains one good peer, and many which doesn't return anything valuable at all
func TestMultiSyncManyUselessWithLowTimeout(t *testing.T) {
	var (
		once   sync.Once
		cancel = make(chan struct{})
		term   = func() {
			once.Do(func() {
				close(cancel)
			})
		}
	)

	nodeScheme, sourceAccountTrie, elems, storageTries, storageElems := makeAccountTrieWithStorage(100, 3000, true, false)

	mkSource := func(name string, noAccount, noStorage, noTrieNode bool) *testPeer {
		source := newTestPeer(name, t, term)
		source.accountTrie = sourceAccountTrie.Copy()
		source.accountValues = elems
		source.setStorageTries(storageTries)
		source.storageValues = storageElems

		if !noAccount {
			source.accountRequestHandler = emptyRequestAccountRangeFn
		}

		if !noStorage {
			source.storageRequestHandler = emptyStorageRequestHandler
		}

		if !noTrieNode {
			source.trieRequestHandler = emptyTrieRequestHandler
		}

		return source
	}

	syncer := setupSyncer(
		nodeScheme,
		mkSource("full", true, true, true),
		mkSource("noAccounts", false, true, true),
		mkSource("noStorage", true, false, true),
		mkSource("noTrie", true, true, false),
	)
	// We're setting the timeout to very low, to increase the chance of the timeout
	// being triggered. This was previously a cause of panic, when a response
	// arrived simultaneously as a timeout was triggered.
	syncer.rates.OverrideTTLLimit = time.Millisecond

	done := checkStall(t, term)

	if err := syncer.Sync(sourceAccountTrie.Hash(), cancel); err != nil {
		t.Fatalf("sync failed: %v", err)
	}

	close(done)
	verifyTrie(syncer.db, sourceAccountTrie.Hash(), t)
}

// TestMultiSyncManyUnresponsive contains one good peer, and many which doesn't respond at all
func TestMultiSyncManyUnresponsive(t *testing.T) {
	var (
		once   sync.Once
		cancel = make(chan struct{})
		term   = func() {
			once.Do(func() {
				close(cancel)
			})
		}
	)

	nodeScheme, sourceAccountTrie, elems, storageTries, storageElems := makeAccountTrieWithStorage(100, 3000, true, false)

	mkSource := func(name string, noAccount, noStorage, noTrieNode bool) *testPeer {
		source := newTestPeer(name, t, term)
		source.accountTrie = sourceAccountTrie.Copy()
		source.accountValues = elems
		source.setStorageTries(storageTries)
		source.storageValues = storageElems

		if !noAccount {
			source.accountRequestHandler = nonResponsiveRequestAccountRangeFn
		}

		if !noStorage {
			source.storageRequestHandler = nonResponsiveStorageRequestHandler
		}

		if !noTrieNode {
			source.trieRequestHandler = nonResponsiveTrieRequestHandler
		}

		return source
	}

	syncer := setupSyncer(
		nodeScheme,
		mkSource("full", true, true, true),
		mkSource("noAccounts", false, true, true),
		mkSource("noStorage", true, false, true),
		mkSource("noTrie", true, true, false),
	)
	// We're setting the timeout to very low, to make the test run a bit faster
	syncer.rates.OverrideTTLLimit = time.Millisecond

	done := checkStall(t, term)

	if err := syncer.Sync(sourceAccountTrie.Hash(), cancel); err != nil {
		t.Fatalf("sync failed: %v", err)
	}

	close(done)
	verifyTrie(syncer.db, sourceAccountTrie.Hash(), t)
}

func checkStall(t *testing.T, term func()) chan struct{} {
	testDone := make(chan struct{})

	go func() {
		select {
		case <-time.After(time.Minute): // TODO(karalabe): Make tests smaller, this is too much
			t.Log("Sync stalled")
			term()
		case <-testDone:
			return
		}
	}()

	return testDone
}

// TestSyncBoundaryAccountTrie tests sync against a few normal peers, but the
// account trie has a few boundary elements.
func TestSyncBoundaryAccountTrie(t *testing.T) {
	t.Parallel()

	var (
		once   sync.Once
		cancel = make(chan struct{})
		term   = func() {
			once.Do(func() {
				close(cancel)
			})
		}
	)

	nodeScheme, sourceAccountTrie, elems := makeBoundaryAccountTrie(3000)

	mkSource := func(name string) *testPeer {
		source := newTestPeer(name, t, term)
		source.accountTrie = sourceAccountTrie.Copy()
		source.accountValues = elems

		return source
	}
	syncer := setupSyncer(
		nodeScheme,
		mkSource("peer-a"),
		mkSource("peer-b"),
	)
	done := checkStall(t, term)

	if err := syncer.Sync(sourceAccountTrie.Hash(), cancel); err != nil {
		t.Fatalf("sync failed: %v", err)
	}

	close(done)
	verifyTrie(syncer.db, sourceAccountTrie.Hash(), t)
}

// TestSyncNoStorageAndOneCappedPeer tests sync using accounts and no storage, where one peer is
// consistently returning very small results
func TestSyncNoStorageAndOneCappedPeer(t *testing.T) {
	t.Parallel()

	var (
		once   sync.Once
		cancel = make(chan struct{})
		term   = func() {
			once.Do(func() {
				close(cancel)
			})
		}
	)

	nodeScheme, sourceAccountTrie, elems := makeAccountTrieNoStorage(3000)

	mkSource := func(name string, slow bool) *testPeer {
		source := newTestPeer(name, t, term)
		source.accountTrie = sourceAccountTrie.Copy()
		source.accountValues = elems

		if slow {
			source.accountRequestHandler = starvingAccountRequestHandler
		}

		return source
	}

	syncer := setupSyncer(
		nodeScheme,
		mkSource("nice-a", false),
		mkSource("nice-b", false),
		mkSource("nice-c", false),
		mkSource("capped", true),
	)
	done := checkStall(t, term)

	if err := syncer.Sync(sourceAccountTrie.Hash(), cancel); err != nil {
		t.Fatalf("sync failed: %v", err)
	}

	close(done)
	verifyTrie(syncer.db, sourceAccountTrie.Hash(), t)
}

// TestSyncNoStorageAndOneCodeCorruptPeer has one peer which doesn't deliver
// code requests properly.
func TestSyncNoStorageAndOneCodeCorruptPeer(t *testing.T) {
	t.Parallel()

	var (
		once   sync.Once
		cancel = make(chan struct{})
		term   = func() {
			once.Do(func() {
				close(cancel)
			})
		}
	)

	nodeScheme, sourceAccountTrie, elems := makeAccountTrieNoStorage(3000)

	mkSource := func(name string, codeFn codeHandlerFunc) *testPeer {
		source := newTestPeer(name, t, term)
		source.accountTrie = sourceAccountTrie.Copy()
		source.accountValues = elems
		source.codeRequestHandler = codeFn

		return source
	}
	// One is capped, one is corrupt. If we don't use a capped one, there's a 50%
	// chance that the full set of codes requested are sent only to the
	// non-corrupt peer, which delivers everything in one go, and makes the
	// test moot
	syncer := setupSyncer(
		nodeScheme,
		mkSource("capped", cappedCodeRequestHandler),
		mkSource("corrupt", corruptCodeRequestHandler),
	)
	done := checkStall(t, term)

	if err := syncer.Sync(sourceAccountTrie.Hash(), cancel); err != nil {
		t.Fatalf("sync failed: %v", err)
	}

	close(done)
	verifyTrie(syncer.db, sourceAccountTrie.Hash(), t)
}

func TestSyncNoStorageAndOneAccountCorruptPeer(t *testing.T) {
	t.Parallel()

	var (
		once   sync.Once
		cancel = make(chan struct{})
		term   = func() {
			once.Do(func() {
				close(cancel)
			})
		}
	)

	nodeScheme, sourceAccountTrie, elems := makeAccountTrieNoStorage(3000)

	mkSource := func(name string, accFn accountHandlerFunc) *testPeer {
		source := newTestPeer(name, t, term)
		source.accountTrie = sourceAccountTrie.Copy()
		source.accountValues = elems
		source.accountRequestHandler = accFn

		return source
	}
	// One is capped, one is corrupt. If we don't use a capped one, there's a 50%
	// chance that the full set of codes requested are sent only to the
	// non-corrupt peer, which delivers everything in one go, and makes the
	// test moot
	syncer := setupSyncer(
		nodeScheme,
		mkSource("capped", defaultAccountRequestHandler),
		mkSource("corrupt", corruptAccountRequestHandler),
	)
	done := checkStall(t, term)

	if err := syncer.Sync(sourceAccountTrie.Hash(), cancel); err != nil {
		t.Fatalf("sync failed: %v", err)
	}

	close(done)
	verifyTrie(syncer.db, sourceAccountTrie.Hash(), t)
}

// TestSyncNoStorageAndOneCodeCappedPeer has one peer which delivers code hashes
// one by one
func TestSyncNoStorageAndOneCodeCappedPeer(t *testing.T) {
	t.Parallel()

	var (
		once   sync.Once
		cancel = make(chan struct{})
		term   = func() {
			once.Do(func() {
				close(cancel)
			})
		}
	)

	nodeScheme, sourceAccountTrie, elems := makeAccountTrieNoStorage(3000)

	mkSource := func(name string, codeFn codeHandlerFunc) *testPeer {
		source := newTestPeer(name, t, term)
		source.accountTrie = sourceAccountTrie.Copy()
		source.accountValues = elems
		source.codeRequestHandler = codeFn

		return source
	}
	// Count how many times it's invoked. Remember, there are only 8 unique hashes,
	// so it shouldn't be more than that
	var counter int

	syncer := setupSyncer(
		nodeScheme,
		mkSource("capped", func(t *testPeer, id uint64, hashes []common.Hash, max uint64) error {
			counter++
			return cappedCodeRequestHandler(t, id, hashes, max)
		}),
	)
	done := checkStall(t, term)

	if err := syncer.Sync(sourceAccountTrie.Hash(), cancel); err != nil {
		t.Fatalf("sync failed: %v", err)
	}

	close(done)

	// There are only 8 unique hashes, and 3K accounts. However, the code
	// deduplication is per request batch. If it were a perfect global dedup,
	// we would expect only 8 requests. If there were no dedup, there would be
	// 3k requests.
	// We expect somewhere below 100 requests for these 8 unique hashes. But
	// the number can be flaky, so don't limit it so strictly.
	if threshold := 100; counter > threshold {
		t.Logf("Error, expected < %d invocations, got %d", threshold, counter)
	}

	verifyTrie(syncer.db, sourceAccountTrie.Hash(), t)
}

// TestSyncBoundaryStorageTrie tests sync against a few normal peers, but the
// storage trie has a few boundary elements.
func TestSyncBoundaryStorageTrie(t *testing.T) {
	t.Parallel()

	var (
		once   sync.Once
		cancel = make(chan struct{})
		term   = func() {
			once.Do(func() {
				close(cancel)
			})
		}
	)

	nodeScheme, sourceAccountTrie, elems, storageTries, storageElems := makeAccountTrieWithStorage(10, 1000, false, true)

	mkSource := func(name string) *testPeer {
		source := newTestPeer(name, t, term)
		source.accountTrie = sourceAccountTrie.Copy()
		source.accountValues = elems
		source.setStorageTries(storageTries)
		source.storageValues = storageElems

		return source
	}
	syncer := setupSyncer(
		nodeScheme,
		mkSource("peer-a"),
		mkSource("peer-b"),
	)
	done := checkStall(t, term)

	if err := syncer.Sync(sourceAccountTrie.Hash(), cancel); err != nil {
		t.Fatalf("sync failed: %v", err)
	}

	close(done)
	verifyTrie(syncer.db, sourceAccountTrie.Hash(), t)
}

// TestSyncWithStorageAndOneCappedPeer tests sync using accounts + storage, where one peer is
// consistently returning very small results
func TestSyncWithStorageAndOneCappedPeer(t *testing.T) {
	t.Parallel()

	var (
		once   sync.Once
		cancel = make(chan struct{})
		term   = func() {
			once.Do(func() {
				close(cancel)
			})
		}
	)

	nodeScheme, sourceAccountTrie, elems, storageTries, storageElems := makeAccountTrieWithStorage(300, 1000, false, false)

	mkSource := func(name string, slow bool) *testPeer {
		source := newTestPeer(name, t, term)
		source.accountTrie = sourceAccountTrie.Copy()
		source.accountValues = elems
		source.setStorageTries(storageTries)
		source.storageValues = storageElems

		if slow {
			source.storageRequestHandler = starvingStorageRequestHandler
		}

		return source
	}

	syncer := setupSyncer(
		nodeScheme,
		mkSource("nice-a", false),
		mkSource("slow", true),
	)
	done := checkStall(t, term)

	if err := syncer.Sync(sourceAccountTrie.Hash(), cancel); err != nil {
		t.Fatalf("sync failed: %v", err)
	}

	close(done)
	verifyTrie(syncer.db, sourceAccountTrie.Hash(), t)
}

// TestSyncWithStorageAndCorruptPeer tests sync using accounts + storage, where one peer is
// sometimes sending bad proofs
func TestSyncWithStorageAndCorruptPeer(t *testing.T) {
	t.Parallel()

	var (
		once   sync.Once
		cancel = make(chan struct{})
		term   = func() {
			once.Do(func() {
				close(cancel)
			})
		}
	)

	nodeScheme, sourceAccountTrie, elems, storageTries, storageElems := makeAccountTrieWithStorage(100, 3000, true, false)

	mkSource := func(name string, handler storageHandlerFunc) *testPeer {
		source := newTestPeer(name, t, term)
		source.accountTrie = sourceAccountTrie.Copy()
		source.accountValues = elems
		source.setStorageTries(storageTries)
		source.storageValues = storageElems
		source.storageRequestHandler = handler

		return source
	}

	syncer := setupSyncer(
		nodeScheme,
		mkSource("nice-a", defaultStorageRequestHandler),
		mkSource("nice-b", defaultStorageRequestHandler),
		mkSource("nice-c", defaultStorageRequestHandler),
		mkSource("corrupt", corruptStorageRequestHandler),
	)
	done := checkStall(t, term)

	if err := syncer.Sync(sourceAccountTrie.Hash(), cancel); err != nil {
		t.Fatalf("sync failed: %v", err)
	}

	close(done)
	verifyTrie(syncer.db, sourceAccountTrie.Hash(), t)
}

func TestSyncWithStorageAndNonProvingPeer(t *testing.T) {
	t.Parallel()

	var (
		once   sync.Once
		cancel = make(chan struct{})
		term   = func() {
			once.Do(func() {
				close(cancel)
			})
		}
	)

	nodeScheme, sourceAccountTrie, elems, storageTries, storageElems := makeAccountTrieWithStorage(100, 3000, true, false)

	mkSource := func(name string, handler storageHandlerFunc) *testPeer {
		source := newTestPeer(name, t, term)
		source.accountTrie = sourceAccountTrie.Copy()
		source.accountValues = elems
		source.setStorageTries(storageTries)
		source.storageValues = storageElems
		source.storageRequestHandler = handler

		return source
	}
	syncer := setupSyncer(
		nodeScheme,
		mkSource("nice-a", defaultStorageRequestHandler),
		mkSource("nice-b", defaultStorageRequestHandler),
		mkSource("nice-c", defaultStorageRequestHandler),
		mkSource("corrupt", noProofStorageRequestHandler),
	)
	done := checkStall(t, term)

	if err := syncer.Sync(sourceAccountTrie.Hash(), cancel); err != nil {
		t.Fatalf("sync failed: %v", err)
	}

	close(done)
	verifyTrie(syncer.db, sourceAccountTrie.Hash(), t)
}

// TestSyncWithStorage tests  basic sync using accounts + storage + code, against
// a peer who insists on delivering full storage sets _and_ proofs. This triggered
// an error, where the recipient erroneously clipped the boundary nodes, but
// did not mark the account for healing.
func TestSyncWithStorageMisbehavingProve(t *testing.T) {
	t.Parallel()

	var (
		once   sync.Once
		cancel = make(chan struct{})
		term   = func() {
			once.Do(func() {
				close(cancel)
			})
		}
	)

	nodeScheme, sourceAccountTrie, elems, storageTries, storageElems := makeAccountTrieWithStorageWithUniqueStorage(10, 30, false)

	mkSource := func(name string) *testPeer {
		source := newTestPeer(name, t, term)
		source.accountTrie = sourceAccountTrie.Copy()
		source.accountValues = elems
		source.setStorageTries(storageTries)
		source.storageValues = storageElems
		source.storageRequestHandler = proofHappyStorageRequestHandler

		return source
	}

	syncer := setupSyncer(nodeScheme, mkSource("sourceA"))
	if err := syncer.Sync(sourceAccountTrie.Hash(), cancel); err != nil {
		t.Fatalf("sync failed: %v", err)
	}

	verifyTrie(syncer.db, sourceAccountTrie.Hash(), t)
}

type kv struct {
	k, v []byte
}

func (k *kv) cmp(other *kv) int {
	return bytes.Compare(k.k, other.k)
}

func key32(i uint64) []byte {
	key := make([]byte, 32)
	binary.LittleEndian.PutUint64(key, i)

	return key
}

var (
	codehashes = []common.Hash{
		crypto.Keccak256Hash([]byte{0}),
		crypto.Keccak256Hash([]byte{1}),
		crypto.Keccak256Hash([]byte{2}),
		crypto.Keccak256Hash([]byte{3}),
		crypto.Keccak256Hash([]byte{4}),
		crypto.Keccak256Hash([]byte{5}),
		crypto.Keccak256Hash([]byte{6}),
		crypto.Keccak256Hash([]byte{7}),
	}
)

// getCodeHash returns a pseudo-random code hash
func getCodeHash(i uint64) []byte {
	h := codehashes[int(i)%len(codehashes)]
	return common.CopyBytes(h[:])
}

// getCodeByHash convenience function to lookup the code from the code hash
func getCodeByHash(hash common.Hash) []byte {
	if hash == types.EmptyCodeHash {
		return nil
	}

	for i, h := range codehashes {
		if h == hash {
			return []byte{byte(i)}
		}
	}

	return nil
}

// makeAccountTrieNoStorage spits out a trie, along with the leafs
<<<<<<< HEAD
func makeAccountTrieNoStorage(n int) (string, *trie.Trie, entrySlice) {
	// nolint:prealloc
=======
func makeAccountTrieNoStorage(n int) (string, *trie.Trie, []*kv) {
>>>>>>> bed84606
	var (
		db      = trie.NewDatabase(rawdb.NewMemoryDatabase())
		accTrie = trie.NewEmpty(db)
		entries []*kv
	)

	for i := uint64(1); i <= uint64(n); i++ {
		value, _ := rlp.EncodeToBytes(&types.StateAccount{
			Nonce:    i,
			Balance:  big.NewInt(int64(i)),
			Root:     types.EmptyRootHash,
			CodeHash: getCodeHash(i),
		})
		key := key32(i)
		elem := &kv{key, value}
		accTrie.MustUpdate(elem.k, elem.v)
		entries = append(entries, elem)
	}
	slices.SortFunc(entries, (*kv).cmp)

	// Commit the state changes into db and re-create the trie
	// for accessing later.
<<<<<<< HEAD
	root, nodes := accTrie.Commit(false)
	_ = db.Update(trie.NewWithNodeSet(nodes))
=======
	root, nodes, _ := accTrie.Commit(false)
	db.Update(root, types.EmptyRootHash, 0, trienode.NewWithNodeSet(nodes), nil)
>>>>>>> bed84606

	accTrie, _ = trie.New(trie.StateTrieID(root), db)

	return db.Scheme(), accTrie, entries
}

// makeBoundaryAccountTrie constructs an account trie. Instead of filling
// accounts normally, this function will fill a few accounts which have
// boundary hash.
func makeBoundaryAccountTrie(n int) (string, *trie.Trie, []*kv) {
	var (
		entries    []*kv
		boundaries []common.Hash

		db      = trie.NewDatabase(rawdb.NewMemoryDatabase())
		accTrie = trie.NewEmpty(db)
	)
	// Initialize boundaries
	var next common.Hash

	step := new(big.Int).Sub(
		new(big.Int).Div(
			new(big.Int).Exp(common.Big2, common.Big256, nil),
			big.NewInt(int64(accountConcurrency)),
		), common.Big1,
	)
	for i := 0; i < accountConcurrency; i++ {
		last := common.BigToHash(new(big.Int).Add(next.Big(), step))
		if i == accountConcurrency-1 {
			last = common.HexToHash("0xffffffffffffffffffffffffffffffffffffffffffffffffffffffffffffffff")
		}

		boundaries = append(boundaries, last)
		next = common.BigToHash(new(big.Int).Add(last.Big(), common.Big1))
	}
	// Fill boundary accounts
	for i := 0; i < len(boundaries); i++ {
		value, _ := rlp.EncodeToBytes(&types.StateAccount{
			Nonce:    uint64(0),
			Balance:  big.NewInt(int64(i)),
			Root:     types.EmptyRootHash,
			CodeHash: getCodeHash(uint64(i)),
		})
		elem := &kv{boundaries[i].Bytes(), value}
		accTrie.MustUpdate(elem.k, elem.v)
		entries = append(entries, elem)
	}
	// Fill other accounts if required
	for i := uint64(1); i <= uint64(n); i++ {
		value, _ := rlp.EncodeToBytes(&types.StateAccount{
			Nonce:    i,
			Balance:  big.NewInt(int64(i)),
			Root:     types.EmptyRootHash,
			CodeHash: getCodeHash(i),
		})
		elem := &kv{key32(i), value}
		accTrie.MustUpdate(elem.k, elem.v)
		entries = append(entries, elem)
	}
	slices.SortFunc(entries, (*kv).cmp)

	// Commit the state changes into db and re-create the trie
	// for accessing later.
<<<<<<< HEAD
	root, nodes := accTrie.Commit(false)
	_ = db.Update(trie.NewWithNodeSet(nodes))
=======
	root, nodes, _ := accTrie.Commit(false)
	db.Update(root, types.EmptyRootHash, 0, trienode.NewWithNodeSet(nodes), nil)
>>>>>>> bed84606

	accTrie, _ = trie.New(trie.StateTrieID(root), db)

	return db.Scheme(), accTrie, entries
}

// makeAccountTrieWithStorageWithUniqueStorage creates an account trie where each accounts
// has a unique storage set.
func makeAccountTrieWithStorageWithUniqueStorage(accounts, slots int, code bool) (string, *trie.Trie, []*kv, map[common.Hash]*trie.Trie, map[common.Hash][]*kv) {
	var (
		db             = trie.NewDatabase(rawdb.NewMemoryDatabase())
		accTrie        = trie.NewEmpty(db)
		entries        []*kv
		storageRoots   = make(map[common.Hash]common.Hash)
		storageTries   = make(map[common.Hash]*trie.Trie)
		storageEntries = make(map[common.Hash][]*kv)
		nodes          = trienode.NewMergedNodeSet()
	)
	// Create n accounts in the trie
	for i := uint64(1); i <= uint64(accounts); i++ {
		key := key32(i)

		codehash := types.EmptyCodeHash.Bytes()
		if code {
			codehash = getCodeHash(i)
		}
		// Create a storage trie
		stRoot, stNodes, stEntries := makeStorageTrieWithSeed(common.BytesToHash(key), uint64(slots), i, db)
		_ = nodes.Merge(stNodes)

		value, _ := rlp.EncodeToBytes(&types.StateAccount{
			Nonce:    i,
			Balance:  big.NewInt(int64(i)),
			Root:     stRoot,
			CodeHash: codehash,
		})
		elem := &kv{key, value}
		accTrie.MustUpdate(elem.k, elem.v)
		entries = append(entries, elem)

		storageRoots[common.BytesToHash(key)] = stRoot
		storageEntries[common.BytesToHash(key)] = stEntries
	}
	slices.SortFunc(entries, (*kv).cmp)

	// Commit account trie
<<<<<<< HEAD
	root, set := accTrie.Commit(true)
	_ = nodes.Merge(set)

	// Commit gathered dirty nodes into database
	_ = db.Update(nodes)
=======
	root, set, _ := accTrie.Commit(true)
	nodes.Merge(set)

	// Commit gathered dirty nodes into database
	db.Update(root, types.EmptyRootHash, 0, nodes, nil)
>>>>>>> bed84606

	// Re-create tries with new root
	accTrie, _ = trie.New(trie.StateTrieID(root), db)

	for i := uint64(1); i <= uint64(accounts); i++ {
		key := key32(i)
		id := trie.StorageTrieID(root, common.BytesToHash(key), storageRoots[common.BytesToHash(key)])
		trie, _ := trie.New(id, db)
		storageTries[common.BytesToHash(key)] = trie
	}

	return db.Scheme(), accTrie, entries, storageTries, storageEntries
}

// makeAccountTrieWithStorage spits out a trie, along with the leafs
func makeAccountTrieWithStorage(accounts, slots int, code, boundary bool) (string, *trie.Trie, []*kv, map[common.Hash]*trie.Trie, map[common.Hash][]*kv) {
	var (
		db             = trie.NewDatabase(rawdb.NewMemoryDatabase())
		accTrie        = trie.NewEmpty(db)
		entries        []*kv
		storageRoots   = make(map[common.Hash]common.Hash)
		storageTries   = make(map[common.Hash]*trie.Trie)
		storageEntries = make(map[common.Hash][]*kv)
		nodes          = trienode.NewMergedNodeSet()
	)
	// Create n accounts in the trie
	for i := uint64(1); i <= uint64(accounts); i++ {
		key := key32(i)

		codehash := types.EmptyCodeHash.Bytes()
		if code {
			codehash = getCodeHash(i)
		}
		// Make a storage trie
		var (
			stRoot    common.Hash
			stNodes   *trienode.NodeSet
			stEntries []*kv
		)

		if boundary {
			stRoot, stNodes, stEntries = makeBoundaryStorageTrie(common.BytesToHash(key), slots, db)
		} else {
			stRoot, stNodes, stEntries = makeStorageTrieWithSeed(common.BytesToHash(key), uint64(slots), 0, db)
		}

		_ = nodes.Merge(stNodes)

		value, _ := rlp.EncodeToBytes(&types.StateAccount{
			Nonce:    i,
			Balance:  big.NewInt(int64(i)),
			Root:     stRoot,
			CodeHash: codehash,
		})
		elem := &kv{key, value}
		accTrie.MustUpdate(elem.k, elem.v)
		entries = append(entries, elem)

		// we reuse the same one for all accounts
		storageRoots[common.BytesToHash(key)] = stRoot
		storageEntries[common.BytesToHash(key)] = stEntries
	}
	slices.SortFunc(entries, (*kv).cmp)

	// Commit account trie
<<<<<<< HEAD
	root, set := accTrie.Commit(true)
	_ = nodes.Merge(set)

	// Commit gathered dirty nodes into database
	_ = db.Update(nodes)
=======
	root, set, _ := accTrie.Commit(true)
	nodes.Merge(set)

	// Commit gathered dirty nodes into database
	db.Update(root, types.EmptyRootHash, 0, nodes, nil)
>>>>>>> bed84606

	// Re-create tries with new root
	accTrie, err := trie.New(trie.StateTrieID(root), db)
	if err != nil {
		panic(err)
	}

	for i := uint64(1); i <= uint64(accounts); i++ {
		key := key32(i)
		id := trie.StorageTrieID(root, common.BytesToHash(key), storageRoots[common.BytesToHash(key)])

		trie, err := trie.New(id, db)
		if err != nil {
			panic(err)
		}

		storageTries[common.BytesToHash(key)] = trie
	}

	return db.Scheme(), accTrie, entries, storageTries, storageEntries
}

// makeStorageTrieWithSeed fills a storage trie with n items, returning the
// not-yet-committed trie and the sorted entries. The seeds can be used to ensure
// that tries are unique.
<<<<<<< HEAD
func makeStorageTrieWithSeed(owner common.Hash, n, seed uint64, db *trie.Database) (common.Hash, *trie.NodeSet, entrySlice) {
	trie, _ := trie.New(trie.StorageTrieID(common.Hash{}, owner, common.Hash{}), db)

	var entries entrySlice

=======
func makeStorageTrieWithSeed(owner common.Hash, n, seed uint64, db *trie.Database) (common.Hash, *trienode.NodeSet, []*kv) {
	trie, _ := trie.New(trie.StorageTrieID(types.EmptyRootHash, owner, types.EmptyRootHash), db)
	var entries []*kv
>>>>>>> bed84606
	for i := uint64(1); i <= n; i++ {
		// store 'x' at slot 'x'
		slotValue := key32(i + seed)
		rlpSlotValue, _ := rlp.EncodeToBytes(common.TrimLeftZeroes(slotValue[:]))

		slotKey := key32(i)
		key := crypto.Keccak256Hash(slotKey[:])

		elem := &kv{key[:], rlpSlotValue}
		trie.MustUpdate(elem.k, elem.v)
		entries = append(entries, elem)
	}
<<<<<<< HEAD
	sort.Sort(entries)

	root, nodes := trie.Commit(false)

=======
	slices.SortFunc(entries, (*kv).cmp)
	root, nodes, _ := trie.Commit(false)
>>>>>>> bed84606
	return root, nodes, entries
}

// makeBoundaryStorageTrie constructs a storage trie. Instead of filling
// storage slots normally, this function will fill a few slots which have
// boundary hash.
func makeBoundaryStorageTrie(owner common.Hash, n int, db *trie.Database) (common.Hash, *trienode.NodeSet, []*kv) {
	var (
		entries    []*kv
		boundaries []common.Hash
		trie, _    = trie.New(trie.StorageTrieID(types.EmptyRootHash, owner, types.EmptyRootHash), db)
	)
	// Initialize boundaries
	var next common.Hash

	step := new(big.Int).Sub(
		new(big.Int).Div(
			new(big.Int).Exp(common.Big2, common.Big256, nil),
			big.NewInt(int64(accountConcurrency)),
		), common.Big1,
	)
	for i := 0; i < accountConcurrency; i++ {
		last := common.BigToHash(new(big.Int).Add(next.Big(), step))
		if i == accountConcurrency-1 {
			last = common.HexToHash("0xffffffffffffffffffffffffffffffffffffffffffffffffffffffffffffffff")
		}

		boundaries = append(boundaries, last)
		next = common.BigToHash(new(big.Int).Add(last.Big(), common.Big1))
	}
	// Fill boundary slots
	for i := 0; i < len(boundaries); i++ {
		key := boundaries[i]
		val := []byte{0xde, 0xad, 0xbe, 0xef}

		elem := &kv{key[:], val}
		trie.MustUpdate(elem.k, elem.v)
		entries = append(entries, elem)
	}
	// Fill other slots if required
	for i := uint64(1); i <= uint64(n); i++ {
		slotKey := key32(i)
		key := crypto.Keccak256Hash(slotKey[:])

		slotValue := key32(i)
		rlpSlotValue, _ := rlp.EncodeToBytes(common.TrimLeftZeroes(slotValue[:]))

		elem := &kv{key[:], rlpSlotValue}
		trie.MustUpdate(elem.k, elem.v)
		entries = append(entries, elem)
	}
<<<<<<< HEAD
	sort.Sort(entries)

	root, nodes := trie.Commit(false)

=======
	slices.SortFunc(entries, (*kv).cmp)
	root, nodes, _ := trie.Commit(false)
>>>>>>> bed84606
	return root, nodes, entries
}

func verifyTrie(db ethdb.KeyValueStore, root common.Hash, t *testing.T) {
	t.Helper()

	triedb := trie.NewDatabase(rawdb.NewDatabase(db))

	accTrie, err := trie.New(trie.StateTrieID(root), triedb)
	if err != nil {
		t.Fatal(err)
	}

	accounts, slots := 0, 0
<<<<<<< HEAD

	accIt := trie.NewIterator(accTrie.NodeIterator(nil))
=======
	accIt := trie.NewIterator(accTrie.MustNodeIterator(nil))
>>>>>>> bed84606
	for accIt.Next() {
		var acc struct {
			Nonce    uint64
			Balance  *big.Int
			Root     common.Hash
			CodeHash []byte
		}

		if err := rlp.DecodeBytes(accIt.Value, &acc); err != nil {
			log.Crit("Invalid account encountered during snapshot creation", "err", err)
		}

		accounts++

		if acc.Root != types.EmptyRootHash {
			id := trie.StorageTrieID(root, common.BytesToHash(accIt.Key), acc.Root)

			storeTrie, err := trie.NewStateTrie(id, triedb)
			if err != nil {
				t.Fatal(err)
			}
<<<<<<< HEAD

			storeIt := trie.NewIterator(storeTrie.NodeIterator(nil))
=======
			storeIt := trie.NewIterator(storeTrie.MustNodeIterator(nil))
>>>>>>> bed84606
			for storeIt.Next() {
				slots++
			}

			if err := storeIt.Err; err != nil {
				t.Fatal(err)
			}
		}
	}

	if err := accIt.Err; err != nil {
		t.Fatal(err)
	}

	t.Logf("accounts: %d, slots: %d", accounts, slots)
}

// TestSyncAccountPerformance tests how efficient the snap algo is at minimizing
// state healing
func TestSyncAccountPerformance(t *testing.T) {
	// Set the account concurrency to 1. This _should_ result in the
	// range root to become correct, and there should be no healing needed
	defer func(old int) { accountConcurrency = old }(accountConcurrency)
	accountConcurrency = 1

	var (
		once   sync.Once
		cancel = make(chan struct{})
		term   = func() {
			once.Do(func() {
				close(cancel)
			})
		}
	)

	nodeScheme, sourceAccountTrie, elems := makeAccountTrieNoStorage(100)

	mkSource := func(name string) *testPeer {
		source := newTestPeer(name, t, term)
		source.accountTrie = sourceAccountTrie.Copy()
		source.accountValues = elems

		return source
	}
	src := mkSource("source")

	syncer := setupSyncer(nodeScheme, src)
	if err := syncer.Sync(sourceAccountTrie.Hash(), cancel); err != nil {
		t.Fatalf("sync failed: %v", err)
	}

	verifyTrie(syncer.db, sourceAccountTrie.Hash(), t)
	// The trie root will always be requested, since it is added when the snap
	// sync cycle starts. When popping the queue, we do not look it up again.
	// Doing so would bring this number down to zero in this artificial testcase,
	// but only add extra IO for no reason in practice.
	if have, want := src.nTrienodeRequests, 1; have != want {
		fmt.Print(src.Stats())
		t.Errorf("trie node heal requests wrong, want %d, have %d", want, have)
	}
}

func TestSlotEstimation(t *testing.T) {
	for i, tc := range []struct {
		last  common.Hash
		count int
		want  uint64
	}{
		{
			// Half the space
			common.HexToHash("0x7fffffffffffffffffffffffffffffffffffffffffffffffffffffffffffffff"),
			100,
			100,
		},
		{
			// 1 / 16th
			common.HexToHash("0x0fffffffffffffffffffffffffffffffffffffffffffffffffffffffffffffff"),
			100,
			1500,
		},
		{
			// Bit more than 1 / 16th
			common.HexToHash("0x1000000000000000000000000000000000000000000000000000000000000000"),
			100,
			1499,
		},
		{
			// Almost everything
			common.HexToHash("0xF000000000000000000000000000000000000000000000000000000000000000"),
			100,
			6,
		},
		{
			// Almost nothing -- should lead to error
			common.HexToHash("0x0000000000000000000000000000000000000000000000000000000000000001"),
			1,
			0,
		},
		{
			// Nothing -- should lead to error
			common.Hash{},
			100,
			0,
		},
	} {
		have, _ := estimateRemainingSlots(tc.count, tc.last)
		if want := tc.want; have != want {
			t.Errorf("test %d: have %d want %d", i, have, want)
		}
	}
}<|MERGE_RESOLUTION|>--- conflicted
+++ resolved
@@ -1523,12 +1523,7 @@
 }
 
 // makeAccountTrieNoStorage spits out a trie, along with the leafs
-<<<<<<< HEAD
-func makeAccountTrieNoStorage(n int) (string, *trie.Trie, entrySlice) {
-	// nolint:prealloc
-=======
 func makeAccountTrieNoStorage(n int) (string, *trie.Trie, []*kv) {
->>>>>>> bed84606
 	var (
 		db      = trie.NewDatabase(rawdb.NewMemoryDatabase())
 		accTrie = trie.NewEmpty(db)
@@ -1551,13 +1546,8 @@
 
 	// Commit the state changes into db and re-create the trie
 	// for accessing later.
-<<<<<<< HEAD
-	root, nodes := accTrie.Commit(false)
-	_ = db.Update(trie.NewWithNodeSet(nodes))
-=======
 	root, nodes, _ := accTrie.Commit(false)
 	db.Update(root, types.EmptyRootHash, 0, trienode.NewWithNodeSet(nodes), nil)
->>>>>>> bed84606
 
 	accTrie, _ = trie.New(trie.StateTrieID(root), db)
 
@@ -1621,13 +1611,8 @@
 
 	// Commit the state changes into db and re-create the trie
 	// for accessing later.
-<<<<<<< HEAD
-	root, nodes := accTrie.Commit(false)
-	_ = db.Update(trie.NewWithNodeSet(nodes))
-=======
 	root, nodes, _ := accTrie.Commit(false)
 	db.Update(root, types.EmptyRootHash, 0, trienode.NewWithNodeSet(nodes), nil)
->>>>>>> bed84606
 
 	accTrie, _ = trie.New(trie.StateTrieID(root), db)
 
@@ -1674,19 +1659,11 @@
 	slices.SortFunc(entries, (*kv).cmp)
 
 	// Commit account trie
-<<<<<<< HEAD
-	root, set := accTrie.Commit(true)
-	_ = nodes.Merge(set)
-
-	// Commit gathered dirty nodes into database
-	_ = db.Update(nodes)
-=======
 	root, set, _ := accTrie.Commit(true)
 	nodes.Merge(set)
 
 	// Commit gathered dirty nodes into database
 	db.Update(root, types.EmptyRootHash, 0, nodes, nil)
->>>>>>> bed84606
 
 	// Re-create tries with new root
 	accTrie, _ = trie.New(trie.StateTrieID(root), db)
@@ -1752,19 +1729,11 @@
 	slices.SortFunc(entries, (*kv).cmp)
 
 	// Commit account trie
-<<<<<<< HEAD
-	root, set := accTrie.Commit(true)
-	_ = nodes.Merge(set)
-
-	// Commit gathered dirty nodes into database
-	_ = db.Update(nodes)
-=======
 	root, set, _ := accTrie.Commit(true)
 	nodes.Merge(set)
 
 	// Commit gathered dirty nodes into database
 	db.Update(root, types.EmptyRootHash, 0, nodes, nil)
->>>>>>> bed84606
 
 	// Re-create tries with new root
 	accTrie, err := trie.New(trie.StateTrieID(root), db)
@@ -1790,17 +1759,9 @@
 // makeStorageTrieWithSeed fills a storage trie with n items, returning the
 // not-yet-committed trie and the sorted entries. The seeds can be used to ensure
 // that tries are unique.
-<<<<<<< HEAD
-func makeStorageTrieWithSeed(owner common.Hash, n, seed uint64, db *trie.Database) (common.Hash, *trie.NodeSet, entrySlice) {
-	trie, _ := trie.New(trie.StorageTrieID(common.Hash{}, owner, common.Hash{}), db)
-
-	var entries entrySlice
-
-=======
 func makeStorageTrieWithSeed(owner common.Hash, n, seed uint64, db *trie.Database) (common.Hash, *trienode.NodeSet, []*kv) {
 	trie, _ := trie.New(trie.StorageTrieID(types.EmptyRootHash, owner, types.EmptyRootHash), db)
 	var entries []*kv
->>>>>>> bed84606
 	for i := uint64(1); i <= n; i++ {
 		// store 'x' at slot 'x'
 		slotValue := key32(i + seed)
@@ -1813,15 +1774,8 @@
 		trie.MustUpdate(elem.k, elem.v)
 		entries = append(entries, elem)
 	}
-<<<<<<< HEAD
-	sort.Sort(entries)
-
-	root, nodes := trie.Commit(false)
-
-=======
 	slices.SortFunc(entries, (*kv).cmp)
 	root, nodes, _ := trie.Commit(false)
->>>>>>> bed84606
 	return root, nodes, entries
 }
 
@@ -1873,15 +1827,8 @@
 		trie.MustUpdate(elem.k, elem.v)
 		entries = append(entries, elem)
 	}
-<<<<<<< HEAD
-	sort.Sort(entries)
-
-	root, nodes := trie.Commit(false)
-
-=======
 	slices.SortFunc(entries, (*kv).cmp)
 	root, nodes, _ := trie.Commit(false)
->>>>>>> bed84606
 	return root, nodes, entries
 }
 
@@ -1896,12 +1843,7 @@
 	}
 
 	accounts, slots := 0, 0
-<<<<<<< HEAD
-
-	accIt := trie.NewIterator(accTrie.NodeIterator(nil))
-=======
 	accIt := trie.NewIterator(accTrie.MustNodeIterator(nil))
->>>>>>> bed84606
 	for accIt.Next() {
 		var acc struct {
 			Nonce    uint64
@@ -1923,12 +1865,7 @@
 			if err != nil {
 				t.Fatal(err)
 			}
-<<<<<<< HEAD
-
-			storeIt := trie.NewIterator(storeTrie.NodeIterator(nil))
-=======
 			storeIt := trie.NewIterator(storeTrie.MustNodeIterator(nil))
->>>>>>> bed84606
 			for storeIt.Next() {
 				slots++
 			}
