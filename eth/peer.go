// Copyright 2015 The go-ethereum Authors
// This file is part of the go-ethereum library.
//
// The go-ethereum library is free software: you can redistribute it and/or modify
// it under the terms of the GNU Lesser General Public License as published by
// the Free Software Foundation, either version 3 of the License, or
// (at your option) any later version.
//
// The go-ethereum library is distributed in the hope that it will be useful,
// but WITHOUT ANY WARRANTY; without even the implied warranty of
// MERCHANTABILITY or FITNESS FOR A PARTICULAR PURPOSE. See the
// GNU Lesser General Public License for more details.
//
// You should have received a copy of the GNU Lesser General Public License
// along with the go-ethereum library. If not, see <http://www.gnu.org/licenses/>.

package eth

import (
<<<<<<< HEAD
	"math/big"

=======
>>>>>>> ea9e62ca
	"github.com/ethereum/go-ethereum/eth/protocols/eth"
	"github.com/ethereum/go-ethereum/eth/protocols/snap"
)

// ethPeerInfo represents a short summary of the `eth` sub-protocol metadata known
// about a connected peer.
type ethPeerInfo struct {
	Version uint `json:"version"` // Ethereum protocol version negotiated
}

// ethPeer is a wrapper around eth.Peer to maintain a few extra metadata.
type ethPeer struct {
	*eth.Peer
<<<<<<< HEAD
	snapExt  *snapPeer     // Satellite `snap` connection
	snapWait chan struct{} // Notification channel for snap connections
=======
	snapExt *snapPeer // Satellite `snap` connection
>>>>>>> ea9e62ca
}

// info gathers and returns some `eth` protocol metadata known about a peer.
func (p *ethPeer) info() *ethPeerInfo {
	return &ethPeerInfo{
		Version: p.Version(),
	}
}

// snapPeerInfo represents a short summary of the `snap` sub-protocol metadata known
// about a connected peer.
type snapPeerInfo struct {
	Version uint `json:"version"` // Snapshot protocol version negotiated
}

// snapPeer is a wrapper around snap.Peer to maintain a few extra metadata.
type snapPeer struct {
	*snap.Peer
}

// info gathers and returns some `snap` protocol metadata known about a peer.
func (p *snapPeer) info() *snapPeerInfo {
	return &snapPeerInfo{
		Version: p.Version(),
	}
}<|MERGE_RESOLUTION|>--- conflicted
+++ resolved
@@ -17,11 +17,6 @@
 package eth
 
 import (
-<<<<<<< HEAD
-	"math/big"
-
-=======
->>>>>>> ea9e62ca
 	"github.com/ethereum/go-ethereum/eth/protocols/eth"
 	"github.com/ethereum/go-ethereum/eth/protocols/snap"
 )
@@ -35,12 +30,7 @@
 // ethPeer is a wrapper around eth.Peer to maintain a few extra metadata.
 type ethPeer struct {
 	*eth.Peer
-<<<<<<< HEAD
-	snapExt  *snapPeer     // Satellite `snap` connection
-	snapWait chan struct{} // Notification channel for snap connections
-=======
 	snapExt *snapPeer // Satellite `snap` connection
->>>>>>> ea9e62ca
 }
 
 // info gathers and returns some `eth` protocol metadata known about a peer.
