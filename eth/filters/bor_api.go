package filters

import (
	"context"
	"errors"

	ethereum "github.com/ethereum/go-ethereum"
	"github.com/ethereum/go-ethereum/common"
	"github.com/ethereum/go-ethereum/core/types"
	"github.com/ethereum/go-ethereum/params"
	"github.com/ethereum/go-ethereum/rpc"
)

// SetChainConfig sets chain config
func (api *PublicFilterAPI) SetChainConfig(chainConfig *params.ChainConfig) {
	api.chainConfig = chainConfig
}

func (api *PublicFilterAPI) GetBorBlockLogs(ctx context.Context, crit FilterCriteria) ([]*types.Log, error) {
	if api.chainConfig == nil {
		return nil, errors.New("no chain config found. Proper PublicFilterAPI initialization required")
	}

	// get sprint from bor config
	borConfig := api.chainConfig.Bor

	var filter *BorBlockLogsFilter
	if crit.BlockHash != nil {
		// Block filter requested, construct a single-shot filter
		filter = NewBorBlockLogsFilter(api.backend, borConfig, *crit.BlockHash, crit.Addresses, crit.Topics)
	} else {
		// Convert the RPC block numbers into internal representations
		begin := rpc.LatestBlockNumber.Int64()
		if crit.FromBlock != nil {
			begin = crit.FromBlock.Int64()
		}
		end := rpc.LatestBlockNumber.Int64()
		if crit.ToBlock != nil {
			end = crit.ToBlock.Int64()
		}
		// Construct the range filter
		filter = NewBorBlockLogsRangeFilter(api.backend, borConfig, begin, end, crit.Addresses, crit.Topics)
	}

	// Run the filter and return all the logs
	logs, err := filter.Logs(ctx)
	if err != nil {
		return nil, err
	}
	return returnLogs(logs), err
}

// NewDeposits send a notification each time a new deposit received from bridge.
func (api *PublicFilterAPI) NewDeposits(ctx context.Context, crit ethereum.StateSyncFilter) (*rpc.Subscription, error) {
	notifier, supported := rpc.NotifierFromContext(ctx)
	if !supported {
		return &rpc.Subscription{}, rpc.ErrNotificationsUnsupported
	}

	rpcSub := notifier.CreateSubscription()

	go func() {
		stateSyncData := make(chan *types.StateSyncData, 10)
		stateSyncSub := api.events.SubscribeNewDeposits(stateSyncData)

		// nolint: gosimple
		for {
			select {
			case h := <-stateSyncData:
<<<<<<< HEAD
				if crit.ID == h.ID || crit.Contract == h.Contract ||
					(crit.ID == 0 && crit.Contract == common.Address{}) {
=======
				if h != nil && (crit.ID == h.ID || crit.Contract == h.Contract ||
					(crit.ID == 0 && crit.Contract == common.Address{})) {
>>>>>>> f25364dd
					notifier.Notify(rpcSub.ID, h)
				}
			case <-rpcSub.Err():
				stateSyncSub.Unsubscribe()
				return
			case <-notifier.Closed():
				stateSyncSub.Unsubscribe()
				return
			}
		}
	}()

	return rpcSub, nil
}<|MERGE_RESOLUTION|>--- conflicted
+++ resolved
@@ -67,13 +67,8 @@
 		for {
 			select {
 			case h := <-stateSyncData:
-<<<<<<< HEAD
-				if crit.ID == h.ID || crit.Contract == h.Contract ||
-					(crit.ID == 0 && crit.Contract == common.Address{}) {
-=======
 				if h != nil && (crit.ID == h.ID || crit.Contract == h.Contract ||
 					(crit.ID == 0 && crit.Contract == common.Address{})) {
->>>>>>> f25364dd
 					notifier.Notify(rpcSub.ID, h)
 				}
 			case <-rpcSub.Err():
