// Copyright 2014 The go-ethereum Authors
// This file is part of the go-ethereum library.
//
// The go-ethereum library is free software: you can redistribute it and/or modify
// it under the terms of the GNU Lesser General Public License as published by
// the Free Software Foundation, either version 3 of the License, or
// (at your option) any later version.
//
// The go-ethereum library is distributed in the hope that it will be useful,
// but WITHOUT ANY WARRANTY; without even the implied warranty of
// MERCHANTABILITY or FITNESS FOR A PARTICULAR PURPOSE. See the
// GNU Lesser General Public License for more details.
//
// You should have received a copy of the GNU Lesser General Public License
// along with the go-ethereum library. If not, see <http://www.gnu.org/licenses/>.

// Package eth implements the Ethereum protocol.
package eth

import (
	"context"
	"errors"
	"fmt"
	"math/big"
	"runtime"
	"sync"
	"sync/atomic"
	"time"

	"github.com/ethereum/go-ethereum/accounts"
	"github.com/ethereum/go-ethereum/common"
	"github.com/ethereum/go-ethereum/common/hexutil"
	"github.com/ethereum/go-ethereum/consensus"
	"github.com/ethereum/go-ethereum/consensus/beacon"
	"github.com/ethereum/go-ethereum/consensus/bor"
	"github.com/ethereum/go-ethereum/consensus/clique"
	"github.com/ethereum/go-ethereum/core"
	"github.com/ethereum/go-ethereum/core/bloombits"
	"github.com/ethereum/go-ethereum/core/rawdb"
	"github.com/ethereum/go-ethereum/core/state/pruner"
	"github.com/ethereum/go-ethereum/core/types"
	"github.com/ethereum/go-ethereum/core/vm"
	"github.com/ethereum/go-ethereum/eth/downloader"
	"github.com/ethereum/go-ethereum/eth/downloader/whitelist"
	"github.com/ethereum/go-ethereum/eth/ethconfig"
	"github.com/ethereum/go-ethereum/eth/filters"
	"github.com/ethereum/go-ethereum/eth/gasprice"
	"github.com/ethereum/go-ethereum/eth/protocols/eth"
	"github.com/ethereum/go-ethereum/eth/protocols/snap"
	"github.com/ethereum/go-ethereum/ethdb"
	"github.com/ethereum/go-ethereum/event"
	"github.com/ethereum/go-ethereum/internal/ethapi"
	"github.com/ethereum/go-ethereum/internal/shutdowncheck"
	"github.com/ethereum/go-ethereum/log"
	"github.com/ethereum/go-ethereum/miner"
	"github.com/ethereum/go-ethereum/node"
	"github.com/ethereum/go-ethereum/p2p"
	"github.com/ethereum/go-ethereum/p2p/dnsdisc"
	"github.com/ethereum/go-ethereum/p2p/enode"
	"github.com/ethereum/go-ethereum/params"
	"github.com/ethereum/go-ethereum/rlp"
	"github.com/ethereum/go-ethereum/rpc"
)

// Config contains the configuration options of the ETH protocol.
// Deprecated: use ethconfig.Config instead.
type Config = ethconfig.Config

// Ethereum implements the Ethereum full node service.
type Ethereum struct {
	config *ethconfig.Config

	// Handlers
	txPool             *core.TxPool
	blockchain         *core.BlockChain
	handler            *handler
	ethDialCandidates  enode.Iterator
	snapDialCandidates enode.Iterator
	merger             *consensus.Merger

	// DB interfaces
	chainDb ethdb.Database // Block chain database

	eventMux       *event.TypeMux
	engine         consensus.Engine
	accountManager *accounts.Manager
	authorized     bool // If consensus engine is authorized with keystore

	bloomRequests     chan chan *bloombits.Retrieval // Channel receiving bloom data retrieval requests
	bloomIndexer      *core.ChainIndexer             // Bloom indexer operating during block imports
	closeBloomHandler chan struct{}

	APIBackend *EthAPIBackend

	miner     *miner.Miner
	gasPrice  *big.Int
	etherbase common.Address

	networkID     uint64
	netRPCService *ethapi.PublicNetAPI

	p2pServer *p2p.Server

	lock sync.RWMutex // Protects the variadic fields (e.g. gas price and etherbase)

	closeCh chan struct{} // Channel to signal the background processes to exit

	shutdownTracker *shutdowncheck.ShutdownTracker // Tracks if and when the node has shutdown ungracefully
}

// New creates a new Ethereum object (including the
// initialisation of the common Ethereum object)
func New(stack *node.Node, config *ethconfig.Config) (*Ethereum, error) {
	// Ensure configuration values are compatible and sane
	if config.SyncMode == downloader.LightSync {
		return nil, errors.New("can't run eth.Ethereum in light sync mode, use les.LightEthereum")
	}
	if !config.SyncMode.IsValid() {
		return nil, fmt.Errorf("invalid sync mode %d", config.SyncMode)
	}
	if config.Miner.GasPrice == nil || config.Miner.GasPrice.Cmp(common.Big0) <= 0 {
		log.Warn("Sanitizing invalid miner gas price", "provided", config.Miner.GasPrice, "updated", ethconfig.Defaults.Miner.GasPrice)
		config.Miner.GasPrice = new(big.Int).Set(ethconfig.Defaults.Miner.GasPrice)
	}
	if config.NoPruning && config.TrieDirtyCache > 0 {
		if config.SnapshotCache > 0 {
			config.TrieCleanCache += config.TrieDirtyCache * 3 / 5
			config.SnapshotCache += config.TrieDirtyCache * 2 / 5
		} else {
			config.TrieCleanCache += config.TrieDirtyCache
		}
		config.TrieDirtyCache = 0
	}
	log.Info("Allocated trie memory caches", "clean", common.StorageSize(config.TrieCleanCache)*1024*1024, "dirty", common.StorageSize(config.TrieDirtyCache)*1024*1024)

	// Transfer mining-related config to the ethash config.
	ethashConfig := config.Ethash
	ethashConfig.NotifyFull = config.Miner.NotifyFull

	// Assemble the Ethereum object
	chainDb, err := stack.OpenDatabaseWithFreezer("chaindata", config.DatabaseCache, config.DatabaseHandles, config.DatabaseFreezer, "eth/db/chaindata/", false)
	if err != nil {
		return nil, err
	}
	chainConfig, genesisHash, genesisErr := core.SetupGenesisBlockWithOverride(chainDb, config.Genesis, config.OverrideArrowGlacier, config.OverrideTerminalTotalDifficulty)
	if _, ok := genesisErr.(*params.ConfigCompatError); genesisErr != nil && !ok {
		return nil, genesisErr
	}
	log.Info("Initialised chain configuration", "config", chainConfig)

	if err := pruner.RecoverPruning(stack.ResolvePath(""), chainDb, stack.ResolvePath(config.TrieCleanCacheJournal)); err != nil {
		log.Error("Failed to recover state", "error", err)
	}
	merger := consensus.NewMerger(chainDb)
	eth := &Ethereum{
		config:            config,
		merger:            merger,
		chainDb:           chainDb,
		eventMux:          stack.EventMux(),
		accountManager:    stack.AccountManager(),
		authorized:        false,
		engine:            nil,
		closeBloomHandler: make(chan struct{}),
		networkID:         config.NetworkId,
		gasPrice:          config.Miner.GasPrice,
		etherbase:         config.Miner.Etherbase,
		bloomRequests:     make(chan chan *bloombits.Retrieval),
		bloomIndexer:      core.NewBloomIndexer(chainDb, params.BloomBitsBlocks, params.BloomConfirms),
		p2pServer:         stack.Server(),
		closeCh:           make(chan struct{}),
		shutdownTracker:   shutdowncheck.NewShutdownTracker(chainDb),
	}

	// START: Bor changes
	eth.APIBackend = &EthAPIBackend{stack.Config().ExtRPCEnabled(), stack.Config().AllowUnprotectedTxs, eth, nil}
	if eth.APIBackend.allowUnprotectedTxs {
		log.Info("Unprotected transactions allowed")
	}
	gpoParams := config.GPO
	if gpoParams.Default == nil {
		gpoParams.Default = config.Miner.GasPrice
	}
	eth.APIBackend.gpo = gasprice.NewOracle(eth.APIBackend, gpoParams)

	// create eth api and set engine
	ethAPI := ethapi.NewPublicBlockChainAPI(eth.APIBackend)
	eth.engine = ethconfig.CreateConsensusEngine(stack, chainConfig, config, config.Miner.Notify, config.Miner.Noverify, chainDb, ethAPI)
	// END: Bor changes

	bcVersion := rawdb.ReadDatabaseVersion(chainDb)
	dbVer := "<nil>"
	if bcVersion != nil {
		dbVer = fmt.Sprintf("%d", *bcVersion)
	}
	log.Info("Initialising Ethereum protocol", "network", config.NetworkId, "dbversion", dbVer)

	if !config.SkipBcVersionCheck {
		if bcVersion != nil && *bcVersion > core.BlockChainVersion {
			return nil, fmt.Errorf("database version is v%d, Geth %s only supports v%d", *bcVersion, params.VersionWithMeta, core.BlockChainVersion)
		} else if bcVersion == nil || *bcVersion < core.BlockChainVersion {
			if bcVersion != nil { // only print warning on upgrade, not on init
				log.Warn("Upgrade blockchain database version", "from", dbVer, "to", core.BlockChainVersion)
			}
			rawdb.WriteDatabaseVersion(chainDb, core.BlockChainVersion)
		}
	}
	var (
		vmConfig = vm.Config{
			EnablePreimageRecording: config.EnablePreimageRecording,
		}
		cacheConfig = &core.CacheConfig{
			TrieCleanLimit:      config.TrieCleanCache,
			TrieCleanJournal:    stack.ResolvePath(config.TrieCleanCacheJournal),
			TrieCleanRejournal:  config.TrieCleanCacheRejournal,
			TrieCleanNoPrefetch: config.NoPrefetch,
			TrieDirtyLimit:      config.TrieDirtyCache,
			TrieDirtyDisabled:   config.NoPruning,
			TrieTimeLimit:       config.TrieTimeout,
			SnapshotLimit:       config.SnapshotCache,
			Preimages:           config.Preimages,
		}
	)

	checker := whitelist.NewService()

	eth.blockchain, err = core.NewBlockChain(chainDb, cacheConfig, chainConfig, eth.engine, vmConfig, eth.shouldPreserve, &config.TxLookupLimit, checker)
	if err != nil {
		return nil, err
	}
	eth.engine.VerifyHeader(eth.blockchain, eth.blockchain.CurrentHeader(), true) // TODO think on it

	// BOR changes
	eth.APIBackend.gpo.ProcessCache()
	// BOR changes

	// Rewind the chain in case of an incompatible config upgrade.
	if compat, ok := genesisErr.(*params.ConfigCompatError); ok {
		log.Warn("Rewinding chain to upgrade configuration", "err", compat)
		eth.blockchain.SetHead(compat.RewindTo)
		rawdb.WriteChainConfig(chainDb, genesisHash, chainConfig)
	}
	eth.bloomIndexer.Start(eth.blockchain)

	if config.TxPool.Journal != "" {
		config.TxPool.Journal = stack.ResolvePath(config.TxPool.Journal)
	}
	eth.txPool = core.NewTxPool(config.TxPool, chainConfig, eth.blockchain)

	// Permit the downloader to use the trie cache allowance during fast sync
	cacheLimit := cacheConfig.TrieCleanLimit + cacheConfig.TrieDirtyLimit + cacheConfig.SnapshotLimit
	checkpoint := config.Checkpoint
	if checkpoint == nil {
		checkpoint = params.TrustedCheckpoints[genesisHash]
	}
	if eth.handler, err = newHandler(&handlerConfig{
		Database:           chainDb,
		Chain:              eth.blockchain,
		TxPool:             eth.txPool,
		Merger:             merger,
		Network:            config.NetworkId,
		Sync:               config.SyncMode,
		BloomCache:         uint64(cacheLimit),
		EventMux:           eth.eventMux,
		Checkpoint:         checkpoint,
		EthAPI:             ethAPI,
		PeerRequiredBlocks: config.PeerRequiredBlocks,
		checker:            checker,
	}); err != nil {
		return nil, err
	}

	eth.miner = miner.New(eth, &config.Miner, chainConfig, eth.EventMux(), eth.engine, eth.isLocalBlock)
	eth.miner.SetExtra(makeExtraData(config.Miner.ExtraData))

	// Setup DNS discovery iterators.
	dnsclient := dnsdisc.NewClient(dnsdisc.Config{})
	eth.ethDialCandidates, err = dnsclient.NewIterator(eth.config.EthDiscoveryURLs...)
	if err != nil {
		return nil, err
	}
	eth.snapDialCandidates, err = dnsclient.NewIterator(eth.config.SnapDiscoveryURLs...)
	if err != nil {
		return nil, err
	}

	// Start the RPC service
	eth.netRPCService = ethapi.NewPublicNetAPI(eth.p2pServer, config.NetworkId)

	// Register the backend on the node
	stack.RegisterAPIs(eth.APIs())
	stack.RegisterProtocols(eth.Protocols())
	stack.RegisterLifecycle(eth)

	// Successful startup; push a marker and check previous unclean shutdowns.
	eth.shutdownTracker.MarkStartup()

	return eth, nil
}

func makeExtraData(extra []byte) []byte {
	if len(extra) == 0 {
		// create default extradata
		extra, _ = rlp.EncodeToBytes([]interface{}{
			uint(params.VersionMajor<<16 | params.VersionMinor<<8 | params.VersionPatch),
			"bor",
			runtime.Version(),
			runtime.GOOS,
		})
	}
	if uint64(len(extra)) > params.MaximumExtraDataSize {
		log.Warn("Miner extra data exceed limit", "extra", hexutil.Bytes(extra), "limit", params.MaximumExtraDataSize)
		extra = nil
	}
	return extra
}

// APIs return the collection of RPC services the ethereum package offers.
// NOTE, some of these services probably need to be moved to somewhere else.
func (s *Ethereum) APIs() []rpc.API {
	apis := ethapi.GetAPIs(s.APIBackend)

	// Append any APIs exposed explicitly by the consensus engine
	apis = append(apis, s.engine.APIs(s.BlockChain())...)

	// BOR change starts
	// set genesis to public filter api
	publicFilterAPI := filters.NewPublicFilterAPI(s.APIBackend, false, 5*time.Minute, s.config.BorLogs)
	// avoiding constructor changed by introducing new method to set genesis
	publicFilterAPI.SetChainConfig(s.blockchain.Config())
	// BOR change ends

	// Append all the local APIs and return
	return append(apis, []rpc.API{
		{
			Namespace: "eth",
			Version:   "1.0",
			Service:   NewPublicEthereumAPI(s),
			Public:    true,
		}, {
			Namespace: "eth",
			Version:   "1.0",
			Service:   NewPublicMinerAPI(s),
			Public:    true,
		}, {
			Namespace: "eth",
			Version:   "1.0",
			Service:   downloader.NewPublicDownloaderAPI(s.handler.downloader, s.eventMux),
			Public:    true,
		}, {
			Namespace: "miner",
			Version:   "1.0",
			Service:   NewPrivateMinerAPI(s),
			Public:    false,
		}, {
			Namespace: "eth",
			Version:   "1.0",
			Service:   publicFilterAPI, // BOR related change
			Public:    true,
		}, {
			Namespace: "admin",
			Version:   "1.0",
			Service:   NewPrivateAdminAPI(s),
		}, {
			Namespace: "debug",
			Version:   "1.0",
			Service:   NewPublicDebugAPI(s),
			Public:    true,
		}, {
			Namespace: "debug",
			Version:   "1.0",
			Service:   NewPrivateDebugAPI(s),
		}, {
			Namespace: "net",
			Version:   "1.0",
			Service:   s.netRPCService,
			Public:    true,
		},
	}...)
}

func (s *Ethereum) ResetWithGenesisBlock(gb *types.Block) {
	s.blockchain.ResetWithGenesisBlock(gb)
}

func (s *Ethereum) PublicBlockChainAPI() *ethapi.PublicBlockChainAPI {
	return s.handler.ethAPI
}

func (s *Ethereum) Etherbase() (eb common.Address, err error) {
	s.lock.RLock()
	etherbase := s.etherbase
	s.lock.RUnlock()

	if etherbase != (common.Address{}) {
		return etherbase, nil
	}
	if wallets := s.AccountManager().Wallets(); len(wallets) > 0 {
		if accounts := wallets[0].Accounts(); len(accounts) > 0 {
			etherbase := accounts[0].Address

			s.lock.Lock()
			s.etherbase = etherbase
			s.lock.Unlock()

			log.Info("Etherbase automatically configured", "address", etherbase)
			return etherbase, nil
		}
	}
	return common.Address{}, fmt.Errorf("etherbase must be explicitly specified")
}

// isLocalBlock checks whether the specified block is mined
// by local miner accounts.
//
// We regard two types of accounts as local miner account: etherbase
// and accounts specified via `txpool.locals` flag.
func (s *Ethereum) isLocalBlock(header *types.Header) bool {
	author, err := s.engine.Author(header)
	if err != nil {
		log.Warn("Failed to retrieve block author", "number", header.Number.Uint64(), "hash", header.Hash(), "err", err)
		return false
	}
	// Check whether the given address is etherbase.
	s.lock.RLock()
	etherbase := s.etherbase
	s.lock.RUnlock()
	if author == etherbase {
		return true
	}
	// Check whether the given address is specified by `txpool.local`
	// CLI flag.
	for _, account := range s.config.TxPool.Locals {
		if account == author {
			return true
		}
	}
	return false
}

// shouldPreserve checks whether we should preserve the given block
// during the chain reorg depending on whether the author of block
// is a local account.
func (s *Ethereum) shouldPreserve(header *types.Header) bool {
	// The reason we need to disable the self-reorg preserving for clique
	// is it can be probable to introduce a deadlock.
	//
	// e.g. If there are 7 available signers
	//
	// r1   A
	// r2     B
	// r3       C
	// r4         D
	// r5   A      [X] F G
	// r6    [X]
	//
	// In the round5, the inturn signer E is offline, so the worst case
	// is A, F and G sign the block of round5 and reject the block of opponents
	// and in the round6, the last available signer B is offline, the whole
	// network is stuck.
	if _, ok := s.engine.(*clique.Clique); ok {
		return false
	}
	return s.isLocalBlock(header)
}

// SetEtherbase sets the mining reward address.
func (s *Ethereum) SetEtherbase(etherbase common.Address) {
	s.lock.Lock()
	s.etherbase = etherbase
	s.lock.Unlock()

	s.miner.SetEtherbase(etherbase)
}

// StartMining starts the miner with the given number of CPU threads. If mining
// is already running, this method adjust the number of threads allowed to use
// and updates the minimum price required by the transaction pool.
func (s *Ethereum) StartMining(threads int) error {
	// Update the thread count within the consensus engine
	type threaded interface {
		SetThreads(threads int)
	}
	if th, ok := s.engine.(threaded); ok {
		log.Info("Updated mining threads", "threads", threads)
		if threads == 0 {
			threads = -1 // Disable the miner from within
		}

		th.SetThreads(threads)
	}

	// If the miner was not running, initialize it
	if !s.IsMining() {
		// Propagate the initial price point to the transaction pool
		s.lock.RLock()
		price := s.gasPrice
		s.lock.RUnlock()
		s.txPool.SetGasPrice(price)

		// Configure the local mining address
		eb, err := s.Etherbase()
		if err != nil {
			log.Error("Cannot start mining without etherbase", "err", err)

			return fmt.Errorf("etherbase missing: %v", err)
		}

		// If personal endpoints are disabled, the server creating
		// this Ethereum instance has already Authorized consensus.
		if !s.authorized {
			var cli *clique.Clique
			if c, ok := s.engine.(*clique.Clique); ok {
				cli = c
			} else if cl, ok := s.engine.(*beacon.Beacon); ok {
				if c, ok := cl.InnerEngine().(*clique.Clique); ok {
					cli = c
				}
			}

			if cli != nil {
				wallet, err := s.accountManager.Find(accounts.Account{Address: eb})
				if wallet == nil || err != nil {
					log.Error("Etherbase account unavailable locally", "err", err)

					return fmt.Errorf("signer missing: %v", err)
				}

				cli.Authorize(eb, wallet.SignData)
			}

			if bor, ok := s.engine.(*bor.Bor); ok {
				wallet, err := s.accountManager.Find(accounts.Account{Address: eb})
				if wallet == nil || err != nil {
					log.Error("Etherbase account unavailable locally", "err", err)

					return fmt.Errorf("signer missing: %v", err)
				}

				bor.Authorize(eb, wallet.SignData)
			}
		}
		// If mining is started, we can disable the transaction rejection mechanism
		// introduced to speed sync times.
		atomic.StoreUint32(&s.handler.acceptTxs, 1)

		go s.miner.Start(eb)
	}

	return nil
}

// StopMining terminates the miner, both at the consensus engine level as well as
// at the block creation level.
func (s *Ethereum) StopMining() {
	// Update the thread count within the consensus engine
	type threaded interface {
		SetThreads(threads int)
	}
	if th, ok := s.engine.(threaded); ok {
		th.SetThreads(-1)
	}
	// Stop the block creating itself
	s.miner.Stop()
}

func (s *Ethereum) IsMining() bool      { return s.miner.Mining() }
func (s *Ethereum) Miner() *miner.Miner { return s.miner }

func (s *Ethereum) AccountManager() *accounts.Manager  { return s.accountManager }
func (s *Ethereum) BlockChain() *core.BlockChain       { return s.blockchain }
func (s *Ethereum) TxPool() *core.TxPool               { return s.txPool }
func (s *Ethereum) EventMux() *event.TypeMux           { return s.eventMux }
func (s *Ethereum) Engine() consensus.Engine           { return s.engine }
func (s *Ethereum) ChainDb() ethdb.Database            { return s.chainDb }
func (s *Ethereum) IsListening() bool                  { return true } // Always listening
func (s *Ethereum) Downloader() *downloader.Downloader { return s.handler.downloader }
func (s *Ethereum) Synced() bool                       { return atomic.LoadUint32(&s.handler.acceptTxs) == 1 }
func (s *Ethereum) SetSynced()                         { atomic.StoreUint32(&s.handler.acceptTxs, 1) }
func (s *Ethereum) ArchiveMode() bool                  { return s.config.NoPruning }
func (s *Ethereum) BloomIndexer() *core.ChainIndexer   { return s.bloomIndexer }
func (s *Ethereum) Merger() *consensus.Merger          { return s.merger }
func (s *Ethereum) SyncMode() downloader.SyncMode {
	mode, _ := s.handler.chainSync.modeAndLocalHead()
	return mode
}

// SetAuthorized sets the authorized bool variable
// denoting that consensus has been authorized while creation
func (s *Ethereum) SetAuthorized(authorized bool) {
	s.lock.Lock()
	s.authorized = authorized
	s.lock.Unlock()
}

// Protocols returns all the currently configured
// network protocols to start.
func (s *Ethereum) Protocols() []p2p.Protocol {
	protos := eth.MakeProtocols((*ethHandler)(s.handler), s.networkID, s.ethDialCandidates)
	if s.config.SnapshotCache > 0 {
		protos = append(protos, snap.MakeProtocols((*snapHandler)(s.handler), s.snapDialCandidates)...)
	}

	return protos
}

// Start implements node.Lifecycle, starting all internal goroutines needed by the
// Ethereum protocol implementation.
func (s *Ethereum) Start() error {
	eth.StartENRUpdater(s.blockchain, s.p2pServer.LocalNode())

	// Start the bloom bits servicing goroutines
	s.startBloomHandlers(params.BloomBitsBlocks)

	// Regularly update shutdown marker
	s.shutdownTracker.Start()

	// Figure out a max peers count based on the server limits
	maxPeers := s.p2pServer.MaxPeers
	if s.config.LightServ > 0 {
		if s.config.LightPeers >= s.p2pServer.MaxPeers {
			return fmt.Errorf("invalid peer config: light peer count (%d) >= total peer count (%d)", s.config.LightPeers, s.p2pServer.MaxPeers)
		}
		maxPeers -= s.config.LightPeers
	}

	// Start the networking layer and the light server if requested
	s.handler.Start(maxPeers)

	go s.startCheckpointWhitelistService()
	go s.startMilestoneWhitelistService()

	return nil
}

var (
	ErrNotBorConsensus             = errors.New("not bor consensus was given")
	ErrBorConsensusWithoutHeimdall = errors.New("bor consensus without heimdall")

	whitelistTimeout = 30 * time.Second
)

// StartCheckpointWhitelistService starts the goroutine to fetch checkpoints and update the
// checkpoint whitelist map.
func (s *Ethereum) startCheckpointWhitelistService() {
	// first run the checkpoint whitelist
	firstCtx, cancel := context.WithTimeout(context.Background(), whitelistTimeout)
	err := s.handleWhitelistCheckpoint(firstCtx)

	cancel()

	if err != nil {
		if errors.Is(err, ErrBorConsensusWithoutHeimdall) || errors.Is(err, ErrNotBorConsensus) {
			return
		}

		log.Warn("unable to whitelist checkpoint - first run", "err", err)
	}

	ticker := time.NewTicker(100 * time.Second)
	defer ticker.Stop()

	for {
		select {
		case <-ticker.C:
			ctx, cancel := context.WithTimeout(context.Background(), whitelistTimeout)
			err := s.handleWhitelistCheckpoint(ctx)

			cancel()

			if err != nil {
				log.Warn("unable to whitelist checkpoint", "err", err)
			}
		case <-s.closeCh:
			return
		}
	}
}

// startMilestoneWhitelistService starts the goroutine to fetch milestiones and update the
// milestone whitelist map.
func (s *Ethereum) startMilestoneWhitelistService() {
	// a shortcut helps with tests and early exit
	select {
	case <-s.closeCh:
		return
	default:
	}

	// first run for fetching milestones
	firstCtx, cancel := context.WithTimeout(context.Background(), whitelistTimeout)
	err := s.handleMilestone(firstCtx)

	cancel()

	if err != nil {
		if errors.Is(err, ErrBorConsensusWithoutHeimdall) || errors.Is(err, ErrNotBorConsensus) {
			return
		}

		log.Warn("unable to whitelist milestone - first run", "err", err)
	}

	ticker := time.NewTicker(50 * time.Second)
	defer ticker.Stop()

	for {
		select {
		case <-ticker.C:
			ctx, cancel := context.WithTimeout(context.Background(), whitelistTimeout)
			err := s.handleMilestone(ctx)

			cancel()

			if err != nil {
				log.Warn("unable to milestone", "err", err)
			}
		case <-s.closeCh:
			return
		}
	}
}

// handleWhitelistCheckpoint handles the checkpoint whitelist mechanism.
func (s *Ethereum) handleWhitelistCheckpoint(ctx context.Context) error {
	ethHandler := (*ethHandler)(s.handler)

	bor, ok := ethHandler.chain.Engine().(*bor.Bor)
	if !ok {
		return ErrNotBorConsensus
	}

	if bor.HeimdallClient == nil {
		return ErrBorConsensusWithoutHeimdall
	}

	// Create a new bor verifier, which will be used to verify checkpoints and milestones
	verifier := newBorVerifier(nil)
<<<<<<< HEAD
	blockNum, blockHash, err := ethHandler.fetchWhitelistCheckpoint(ctx, bor, s, verifier, first)
=======
	blockNum, blockHash, err := ethHandler.fetchWhitelistCheckpoint(ctx, bor, verifier)
>>>>>>> d77f6be8
	// If the array is empty, we're bound to receive an error. Non-nill error and non-empty array
	// means that array has partial elements and it failed for some block. We'll add those partial
	// elements anyway.
	if err != nil {
		return err
	}

	ethHandler.downloader.ProcessCheckpoint(blockNum, blockHash)

	return nil
}

// handleMilestone handles the milestone mechanism.
func (s *Ethereum) handleMilestone(ctx context.Context) error {
	ethHandler := (*ethHandler)(s.handler)

	bor, ok := ethHandler.chain.Engine().(*bor.Bor)
	if !ok {
		return ErrNotBorConsensus
	}

	if bor.HeimdallClient == nil {
		return ErrBorConsensusWithoutHeimdall
	}

	// Create a new bor verifier, which will be used to verify checkpoints and milestones
	verifier := newBorVerifier(nil)
<<<<<<< HEAD
	blockNum, blockHash, err := ethHandler.fetchWhitelistMilestone(ctx, bor, s, verifier, first)
=======
	blockNum, blockHash, err := ethHandler.fetchWhitelistMilestone(ctx, bor, verifier)
>>>>>>> d77f6be8
	// If blockNum, blockhash doesn't have any value than we're bound to receive an error. Non-nill
	// means that either the milestone does exist on the heimdall or . We'll add those partial
	// elements anyway.
	if err != nil {
		return err
	}

	ethHandler.downloader.ProcessMilestone(blockNum, blockHash)

	return nil
}

// Stop implements node.Lifecycle, terminating all internal goroutines used by the
// Ethereum protocol.
func (s *Ethereum) Stop() error {
	// Stop all the peer-related stuff first.
	s.ethDialCandidates.Close()
	s.snapDialCandidates.Close()
	s.handler.Stop()

	// Then stop everything else.
	s.bloomIndexer.Close()
	close(s.closeBloomHandler)

	// Close all bg processes
	close(s.closeCh)

	// closing consensus engine first, as miner has deps on it
	s.engine.Close()
	s.txPool.Stop()
	s.blockchain.Stop()
	s.miner.Close()

	// Clean shutdown marker as the last thing before closing db
	s.shutdownTracker.Stop()

	s.chainDb.Close()
	s.eventMux.Stop()

	return nil
}

//
// Bor related methods
//

// SetBlockchain set blockchain while testing
func (s *Ethereum) SetBlockchain(blockchain *core.BlockChain) {
	s.blockchain = blockchain
}<|MERGE_RESOLUTION|>--- conflicted
+++ resolved
@@ -735,11 +735,7 @@
 
 	// Create a new bor verifier, which will be used to verify checkpoints and milestones
 	verifier := newBorVerifier(nil)
-<<<<<<< HEAD
-	blockNum, blockHash, err := ethHandler.fetchWhitelistCheckpoint(ctx, bor, s, verifier, first)
-=======
-	blockNum, blockHash, err := ethHandler.fetchWhitelistCheckpoint(ctx, bor, verifier)
->>>>>>> d77f6be8
+	blockNum, blockHash, err := ethHandler.fetchWhitelistCheckpoint(ctx, bor, s, verifier)
 	// If the array is empty, we're bound to receive an error. Non-nill error and non-empty array
 	// means that array has partial elements and it failed for some block. We'll add those partial
 	// elements anyway.
@@ -767,11 +763,8 @@
 
 	// Create a new bor verifier, which will be used to verify checkpoints and milestones
 	verifier := newBorVerifier(nil)
-<<<<<<< HEAD
-	blockNum, blockHash, err := ethHandler.fetchWhitelistMilestone(ctx, bor, s, verifier, first)
-=======
-	blockNum, blockHash, err := ethHandler.fetchWhitelistMilestone(ctx, bor, verifier)
->>>>>>> d77f6be8
+	blockNum, blockHash, err := ethHandler.fetchWhitelistMilestone(ctx, bor, s, verifier)
+
 	// If blockNum, blockhash doesn't have any value than we're bound to receive an error. Non-nill
 	// means that either the milestone does exist on the heimdall or . We'll add those partial
 	// elements anyway.
