--- conflicted
+++ resolved
@@ -238,16 +238,11 @@
 func createAndStartServer(t *testing.T, conf *httpConfig, ws bool, wsConf *wsConfig, timeouts *rpc.HTTPTimeouts) *httpServer {
 	t.Helper()
 
-<<<<<<< HEAD
-	srv := newHTTPServer(testlog.Logger(t, log.LvlDebug), rpc.DefaultHTTPTimeouts, 100)
-	assert.NoError(t, srv.enableRPC(nil, *conf))
-=======
 	if timeouts == nil {
 		timeouts = &rpc.DefaultHTTPTimeouts
 	}
 	srv := newHTTPServer(testlog.Logger(t, log.LvlDebug), *timeouts)
 	assert.NoError(t, srv.enableRPC(apis(), *conf))
->>>>>>> ea9e62ca
 	if ws {
 		assert.NoError(t, srv.enableWS(nil, *wsConf))
 	}
@@ -344,63 +339,6 @@
 		ss, _ := jwt.NewWithClaims(method, testClaim(input)).SignedString(secret)
 		return ss
 	}
-<<<<<<< HEAD
-	expOk := []string{
-		fmt.Sprintf("Bearer %v", issueToken(secret, nil, testClaim{"iat": time.Now().Unix()})),
-		fmt.Sprintf("Bearer %v", issueToken(secret, nil, testClaim{"iat": time.Now().Unix() + 4})),
-		fmt.Sprintf("Bearer %v", issueToken(secret, nil, testClaim{"iat": time.Now().Unix() - 4})),
-		fmt.Sprintf("Bearer %v", issueToken(secret, nil, testClaim{
-			"iat": time.Now().Unix(),
-			"exp": time.Now().Unix() + 2,
-		})),
-		fmt.Sprintf("Bearer %v", issueToken(secret, nil, testClaim{
-			"iat": time.Now().Unix(),
-			"bar": "baz",
-		})),
-	}
-	expFail := []string{
-		// future
-		fmt.Sprintf("Bearer %v", issueToken(secret, nil, testClaim{"iat": time.Now().Unix() + 6})),
-		// stale
-		fmt.Sprintf("Bearer %v", issueToken(secret, nil, testClaim{"iat": time.Now().Unix() - 6})),
-		// wrong algo
-		fmt.Sprintf("Bearer %v", issueToken(secret, jwt.SigningMethodHS512, testClaim{"iat": time.Now().Unix() + 4})),
-		// expired
-		fmt.Sprintf("Bearer %v", issueToken(secret, nil, testClaim{"iat": time.Now().Unix(), "exp": time.Now().Unix()})),
-		// missing mandatory iat
-		fmt.Sprintf("Bearer %v", issueToken(secret, nil, testClaim{})),
-		// wrong secret
-		fmt.Sprintf("Bearer %v", issueToken([]byte("wrong"), nil, testClaim{"iat": time.Now().Unix()})),
-		fmt.Sprintf("Bearer %v", issueToken([]byte{}, nil, testClaim{"iat": time.Now().Unix()})),
-		fmt.Sprintf("Bearer %v", issueToken(nil, nil, testClaim{"iat": time.Now().Unix()})),
-		// Various malformed syntax
-		fmt.Sprintf("%v", issueToken(secret, nil, testClaim{"iat": time.Now().Unix()})),
-		fmt.Sprintf("Bearer  %v", issueToken(secret, nil, testClaim{"iat": time.Now().Unix()})),
-		fmt.Sprintf("bearer %v", issueToken(secret, nil, testClaim{"iat": time.Now().Unix()})),
-		fmt.Sprintf("Bearer: %v", issueToken(secret, nil, testClaim{"iat": time.Now().Unix()})),
-		fmt.Sprintf("Bearer:%v", issueToken(secret, nil, testClaim{"iat": time.Now().Unix()})),
-		fmt.Sprintf("Bearer\t%v", issueToken(secret, nil, testClaim{"iat": time.Now().Unix()})),
-		fmt.Sprintf("Bearer \t%v", issueToken(secret, nil, testClaim{"iat": time.Now().Unix()})),
-	}
-	srv := createAndStartServer(t, &httpConfig{jwtSecret: []byte("secret")},
-		true, &wsConfig{Origins: []string{"*"}, jwtSecret: []byte("secret")})
-	wsUrl := fmt.Sprintf("ws://%v", srv.listenAddr())
-	htUrl := fmt.Sprintf("http://%v", srv.listenAddr())
-
-	for i, token := range expOk {
-		if err := wsRequest(t, wsUrl, "Authorization", token); err != nil {
-			t.Errorf("test %d-ws, token '%v': expected ok, got %v", i, token, err)
-		}
-		if resp := rpcRequest(t, htUrl, "Authorization", token); resp.StatusCode != 200 {
-			t.Errorf("test %d-http, token '%v': expected ok, got %v", i, token, resp.StatusCode)
-		}
-	}
-	for i, token := range expFail {
-		if err := wsRequest(t, wsUrl, "Authorization", token); err == nil {
-			t.Errorf("tc %d-ws, token '%v': expected not to allow,  got ok", i, token)
-		}
-		if resp := rpcRequest(t, htUrl, "Authorization", token); resp.StatusCode != 403 {
-=======
 	srv := createAndStartServer(t, &httpConfig{jwtSecret: []byte("secret")},
 		true, &wsConfig{Origins: []string{"*"}, jwtSecret: []byte("secret")}, nil)
 	wsUrl := fmt.Sprintf("ws://%v", srv.listenAddr())
@@ -503,13 +441,10 @@
 		token = tokenFn()
 		resp := rpcRequest(t, htUrl, testMethod, "Authorization", token)
 		if resp.StatusCode != http.StatusUnauthorized {
->>>>>>> ea9e62ca
 			t.Errorf("tc %d-http, token '%v': expected not to allow,  got %v", i, token, resp.StatusCode)
 		}
 	}
 	srv.stop()
-<<<<<<< HEAD
-=======
 }
 
 func TestGzipHandler(t *testing.T) {
@@ -676,5 +611,4 @@
 
 func (s *testService) Sleep() {
 	time.Sleep(1500 * time.Millisecond)
->>>>>>> ea9e62ca
 }