// Copyright 2017 The go-ethereum Authors
// This file is part of the go-ethereum library.
//
// The go-ethereum library is free software: you can redistribute it and/or modify
// it under the terms of the GNU Lesser General Public License as published by
// the Free Software Foundation, either version 3 of the License, or
// (at your option) any later version.
//
// The go-ethereum library is distributed in the hope that it will be useful,
// but WITHOUT ANY WARRANTY; without even the implied warranty of
// MERCHANTABILITY or FITNESS FOR A PARTICULAR PURPOSE. See the
// GNU Lesser General Public License for more details.
//
// You should have received a copy of the GNU Lesser General Public License
// along with the go-ethereum library. If not, see <http://www.gnu.org/licenses/>.

package keystore

import (
	"errors"
	"fmt"
	"math/rand"
	"os"
	"path/filepath"
	"reflect"
	"testing"
	"time"

	"github.com/cespare/cp"
	"github.com/davecgh/go-spew/spew"
	"github.com/ethereum/go-ethereum/accounts"
	"github.com/ethereum/go-ethereum/common"
	"golang.org/x/exp/slices"
)

var (
	cachetestDir, _   = filepath.Abs(filepath.Join("testdata", "keystore"))
	cachetestAccounts = []accounts.Account{
		{
			Address: common.HexToAddress("7ef5a6135f1fd6a02593eedc869c6d41d934aef8"),
			URL:     accounts.URL{Scheme: KeyStoreScheme, Path: filepath.Join(cachetestDir, "UTC--2016-03-22T12-57-55.920751759Z--7ef5a6135f1fd6a02593eedc869c6d41d934aef8")},
		},
		{
			Address: common.HexToAddress("f466859ead1932d743d622cb74fc058882e8648a"),
			URL:     accounts.URL{Scheme: KeyStoreScheme, Path: filepath.Join(cachetestDir, "aaa")},
		},
		{
			Address: common.HexToAddress("289d485d9771714cce91d3393d764e1311907acc"),
			URL:     accounts.URL{Scheme: KeyStoreScheme, Path: filepath.Join(cachetestDir, "zzz")},
		},
	}
)

// waitWatcherStarts waits up to 1s for the keystore watcher to start.
func waitWatcherStart(ks *KeyStore) bool {
	// On systems where file watch is not supported, just return "ok".
	if !ks.cache.watcher.enabled() {
		return true
	}
	// The watcher should start, and then exit.
	for t0 := time.Now(); time.Since(t0) < 1*time.Second; time.Sleep(100 * time.Millisecond) {
		if ks.cache.watcherStarted() {
			return true
		}
	}

	return false
}

func waitForAccounts(wantAccounts []accounts.Account, ks *KeyStore) error {
	var list []accounts.Account
	for t0 := time.Now(); time.Since(t0) < 5*time.Second; time.Sleep(200 * time.Millisecond) {
		list = ks.Accounts()
		if reflect.DeepEqual(list, wantAccounts) {
			// ks should have also received change notifications
			select {
			case <-ks.changes:
			default:
				return errors.New("wasn't notified of new accounts")
			}

			return nil
		}
	}

	return fmt.Errorf("\ngot  %v\nwant %v", list, wantAccounts)
}

func TestWatchNewFile(t *testing.T) {
	t.Parallel()

	dir, ks := tmpKeyStore(t, false)

	// Ensure the watcher is started before adding any files.
	ks.Accounts()

	if !waitWatcherStart(ks) {
		t.Fatal("keystore watcher didn't start in time")
	}
	// Move in the files.
	wantAccounts := make([]accounts.Account, len(cachetestAccounts))
	for i := range cachetestAccounts {
		wantAccounts[i] = accounts.Account{
			Address: cachetestAccounts[i].Address,
			URL:     accounts.URL{Scheme: KeyStoreScheme, Path: filepath.Join(dir, filepath.Base(cachetestAccounts[i].URL.Path))},
		}
		if err := cp.CopyFile(wantAccounts[i].URL.Path, cachetestAccounts[i].URL.Path); err != nil {
			t.Fatal(err)
		}
	}

	// ks should see the accounts.
	if err := waitForAccounts(wantAccounts, ks); err != nil {
		t.Error(err)
	}
}

func TestWatchNoDir(t *testing.T) {
	t.Parallel()
	// Create ks but not the directory that it watches.
	dir := filepath.Join(os.TempDir(), fmt.Sprintf("eth-keystore-watchnodir-test-%d-%d", os.Getpid(), rand.Int()))
	ks := NewKeyStore(dir, LightScryptN, LightScryptP)

	list := ks.Accounts()
	if len(list) > 0 {
		t.Error("initial account list not empty:", list)
	}
	// The watcher should start, and then exit.
	if !waitWatcherStart(ks) {
		t.Fatal("keystore watcher didn't start in time")
	}
	// Create the directory and copy a key file into it.
	os.MkdirAll(dir, 0700)
	defer os.RemoveAll(dir)

	file := filepath.Join(dir, "aaa")
	if err := cp.CopyFile(file, cachetestAccounts[0].URL.Path); err != nil {
		t.Fatal(err)
	}

	// ks should see the account.
	wantAccounts := []accounts.Account{cachetestAccounts[0]}
	wantAccounts[0].URL = accounts.URL{Scheme: KeyStoreScheme, Path: file}

	for d := 200 * time.Millisecond; d < 8*time.Second; d *= 2 {
		list = ks.Accounts()
		if reflect.DeepEqual(list, wantAccounts) {
			// ks should have also received change notifications
			select {
			case <-ks.changes:
			default:
				t.Fatalf("wasn't notified of new accounts")
			}

			return
		}

		time.Sleep(d)
	}
	t.Errorf("\ngot  %v\nwant %v", list, wantAccounts)
}

func TestCacheInitialReload(t *testing.T) {
	cache, _ := newAccountCache(cachetestDir)

	accounts := cache.accounts()
	if !reflect.DeepEqual(accounts, cachetestAccounts) {
		t.Fatalf("got initial accounts: %swant %s", spew.Sdump(accounts), spew.Sdump(cachetestAccounts))
	}
}

func TestCacheAddDeleteOrder(t *testing.T) {
	cache, _ := newAccountCache("testdata/no-such-dir")
	cache.watcher.running = true // prevent unexpected reloads

	accs := []accounts.Account{
		{
			Address: common.HexToAddress("095e7baea6a6c7c4c2dfeb977efac326af552d87"),
			URL:     accounts.URL{Scheme: KeyStoreScheme, Path: "-309830980"},
		},
		{
			Address: common.HexToAddress("2cac1adea150210703ba75ed097ddfe24e14f213"),
			URL:     accounts.URL{Scheme: KeyStoreScheme, Path: "ggg"},
		},
		{
			Address: common.HexToAddress("8bda78331c916a08481428e4b07c96d3e916d165"),
			URL:     accounts.URL{Scheme: KeyStoreScheme, Path: "zzzzzz-the-very-last-one.keyXXX"},
		},
		{
			Address: common.HexToAddress("d49ff4eeb0b2686ed89c0fc0f2b6ea533ddbbd5e"),
			URL:     accounts.URL{Scheme: KeyStoreScheme, Path: "SOMETHING.key"},
		},
		{
			Address: common.HexToAddress("7ef5a6135f1fd6a02593eedc869c6d41d934aef8"),
			URL:     accounts.URL{Scheme: KeyStoreScheme, Path: "UTC--2016-03-22T12-57-55.920751759Z--7ef5a6135f1fd6a02593eedc869c6d41d934aef8"},
		},
		{
			Address: common.HexToAddress("f466859ead1932d743d622cb74fc058882e8648a"),
			URL:     accounts.URL{Scheme: KeyStoreScheme, Path: "aaa"},
		},
		{
			Address: common.HexToAddress("289d485d9771714cce91d3393d764e1311907acc"),
			URL:     accounts.URL{Scheme: KeyStoreScheme, Path: "zzz"},
		},
	}
	for _, a := range accs {
		cache.add(a)
	}
	// Add some of them twice to check that they don't get reinserted.
	cache.add(accs[0])
	cache.add(accs[2])

	// Check that the account list is sorted by filename.
	wantAccounts := make([]accounts.Account, len(accs))
	copy(wantAccounts, accs)
<<<<<<< HEAD
	sort.Sort(accountsByURL(wantAccounts))

=======
	slices.SortFunc(wantAccounts, byURL)
>>>>>>> bed84606
	list := cache.accounts()
	if !reflect.DeepEqual(list, wantAccounts) {
		t.Fatalf("got accounts: %s\nwant %s", spew.Sdump(accs), spew.Sdump(wantAccounts))
	}

	for _, a := range accs {
		if !cache.hasAddress(a.Address) {
			t.Errorf("expected hasAccount(%x) to return true", a.Address)
		}
	}

	if cache.hasAddress(common.HexToAddress("fd9bd350f08ee3c0c19b85a8e16114a11a60aa4e")) {
		t.Errorf("expected hasAccount(%x) to return false", common.HexToAddress("fd9bd350f08ee3c0c19b85a8e16114a11a60aa4e"))
	}

	// Delete a few keys from the cache.
	for i := 0; i < len(accs); i += 2 {
		cache.delete(wantAccounts[i])
	}
	cache.delete(accounts.Account{Address: common.HexToAddress("fd9bd350f08ee3c0c19b85a8e16114a11a60aa4e"), URL: accounts.URL{Scheme: KeyStoreScheme, Path: "something"}})

	// Check content again after deletion.
	wantAccountsAfterDelete := []accounts.Account{
		wantAccounts[1],
		wantAccounts[3],
		wantAccounts[5],
	}
	list = cache.accounts()

	if !reflect.DeepEqual(list, wantAccountsAfterDelete) {
		t.Fatalf("got accounts after delete: %s\nwant %s", spew.Sdump(list), spew.Sdump(wantAccountsAfterDelete))
	}

	for _, a := range wantAccountsAfterDelete {
		if !cache.hasAddress(a.Address) {
			t.Errorf("expected hasAccount(%x) to return true", a.Address)
		}
	}

	if cache.hasAddress(wantAccounts[0].Address) {
		t.Errorf("expected hasAccount(%x) to return false", wantAccounts[0].Address)
	}
}

func TestCacheFind(t *testing.T) {
	dir := filepath.Join("testdata", "dir")
	cache, _ := newAccountCache(dir)
	cache.watcher.running = true // prevent unexpected reloads

	accs := []accounts.Account{
		{
			Address: common.HexToAddress("095e7baea6a6c7c4c2dfeb977efac326af552d87"),
			URL:     accounts.URL{Scheme: KeyStoreScheme, Path: filepath.Join(dir, "a.key")},
		},
		{
			Address: common.HexToAddress("2cac1adea150210703ba75ed097ddfe24e14f213"),
			URL:     accounts.URL{Scheme: KeyStoreScheme, Path: filepath.Join(dir, "b.key")},
		},
		{
			Address: common.HexToAddress("d49ff4eeb0b2686ed89c0fc0f2b6ea533ddbbd5e"),
			URL:     accounts.URL{Scheme: KeyStoreScheme, Path: filepath.Join(dir, "c.key")},
		},
		{
			Address: common.HexToAddress("d49ff4eeb0b2686ed89c0fc0f2b6ea533ddbbd5e"),
			URL:     accounts.URL{Scheme: KeyStoreScheme, Path: filepath.Join(dir, "c2.key")},
		},
	}
	for _, a := range accs {
		cache.add(a)
	}

	nomatchAccount := accounts.Account{
		Address: common.HexToAddress("f466859ead1932d743d622cb74fc058882e8648a"),
		URL:     accounts.URL{Scheme: KeyStoreScheme, Path: filepath.Join(dir, "something")},
	}

	tests := []struct {
		Query      accounts.Account
		WantResult accounts.Account
		WantError  error
	}{
		// by address
		{Query: accounts.Account{Address: accs[0].Address}, WantResult: accs[0]},
		// by file
		{Query: accounts.Account{URL: accs[0].URL}, WantResult: accs[0]},
		// by basename
		{Query: accounts.Account{URL: accounts.URL{Scheme: KeyStoreScheme, Path: filepath.Base(accs[0].URL.Path)}}, WantResult: accs[0]},
		// by file and address
		{Query: accs[0], WantResult: accs[0]},
		// ambiguous address, tie resolved by file
		{Query: accs[2], WantResult: accs[2]},
		// ambiguous address error
		{
			Query: accounts.Account{Address: accs[2].Address},
			WantError: &AmbiguousAddrError{
				Addr:    accs[2].Address,
				Matches: []accounts.Account{accs[2], accs[3]},
			},
		},
		// no match error
		{Query: nomatchAccount, WantError: ErrNoMatch},
		{Query: accounts.Account{URL: nomatchAccount.URL}, WantError: ErrNoMatch},
		{Query: accounts.Account{URL: accounts.URL{Scheme: KeyStoreScheme, Path: filepath.Base(nomatchAccount.URL.Path)}}, WantError: ErrNoMatch},
		{Query: accounts.Account{Address: nomatchAccount.Address}, WantError: ErrNoMatch},
	}
	for i, test := range tests {
		a, err := cache.find(test.Query)
		if !reflect.DeepEqual(err, test.WantError) {
			t.Errorf("test %d: error mismatch for query %v\ngot %q\nwant %q", i, test.Query, err, test.WantError)
			continue
		}

		if a != test.WantResult {
			t.Errorf("test %d: result mismatch for query %v\ngot %v\nwant %v", i, test.Query, a, test.WantResult)
			continue
		}
	}
}

// TestUpdatedKeyfileContents tests that updating the contents of a keystore file
// is noticed by the watcher, and the account cache is updated accordingly
func TestUpdatedKeyfileContents(t *testing.T) {
	t.Parallel()

	// Create a temporary keystore to test with
	dir := filepath.Join(os.TempDir(), fmt.Sprintf("eth-keystore-updatedkeyfilecontents-test-%d-%d", os.Getpid(), rand.Int()))
	ks := NewKeyStore(dir, LightScryptN, LightScryptP)

	list := ks.Accounts()
	if len(list) > 0 {
		t.Error("initial account list not empty:", list)
	}

	if !waitWatcherStart(ks) {
		t.Fatal("keystore watcher didn't start in time")
	}
	// Create the directory and copy a key file into it.
	os.MkdirAll(dir, 0700)
	defer os.RemoveAll(dir)
	file := filepath.Join(dir, "aaa")

	// Place one of our testfiles in there
	if err := cp.CopyFile(file, cachetestAccounts[0].URL.Path); err != nil {
		t.Fatal(err)
	}

	// ks should see the account.
	wantAccounts := []accounts.Account{cachetestAccounts[0]}
	wantAccounts[0].URL = accounts.URL{Scheme: KeyStoreScheme, Path: file}

	if err := waitForAccounts(wantAccounts, ks); err != nil {
		t.Error(err)
		return
	}
	// needed so that modTime of `file` is different to its current value after forceCopyFile
	time.Sleep(time.Second)

	// Now replace file contents
	if err := forceCopyFile(file, cachetestAccounts[1].URL.Path); err != nil {
		t.Fatal(err)
		return
	}

	wantAccounts = []accounts.Account{cachetestAccounts[1]}
	wantAccounts[0].URL = accounts.URL{Scheme: KeyStoreScheme, Path: file}

	if err := waitForAccounts(wantAccounts, ks); err != nil {
		t.Errorf("First replacement failed")
		t.Error(err)

		return
	}

	// needed so that modTime of `file` is different to its current value after forceCopyFile
	time.Sleep(time.Second)

	// Now replace file contents again
	if err := forceCopyFile(file, cachetestAccounts[2].URL.Path); err != nil {
		t.Fatal(err)
		return
	}

	wantAccounts = []accounts.Account{cachetestAccounts[2]}
	wantAccounts[0].URL = accounts.URL{Scheme: KeyStoreScheme, Path: file}

	if err := waitForAccounts(wantAccounts, ks); err != nil {
		t.Errorf("Second replacement failed")
		t.Error(err)

		return
	}

	// needed so that modTime of `file` is different to its current value after os.WriteFile
	time.Sleep(time.Second)

	// Now replace file contents with crap
	if err := os.WriteFile(file, []byte("foo"), 0600); err != nil {
		t.Fatal(err)
		return
	}

	if err := waitForAccounts([]accounts.Account{}, ks); err != nil {
		t.Errorf("Emptying account file failed")
		t.Error(err)

		return
	}
}

// forceCopyFile is like cp.CopyFile, but doesn't complain if the destination exists.
func forceCopyFile(dst, src string) error {
	data, err := os.ReadFile(src)
	if err != nil {
		return err
	}

	return os.WriteFile(dst, data, 0644)
}<|MERGE_RESOLUTION|>--- conflicted
+++ resolved
@@ -213,12 +213,7 @@
 	// Check that the account list is sorted by filename.
 	wantAccounts := make([]accounts.Account, len(accs))
 	copy(wantAccounts, accs)
-<<<<<<< HEAD
-	sort.Sort(accountsByURL(wantAccounts))
-
-=======
 	slices.SortFunc(wantAccounts, byURL)
->>>>>>> bed84606
 	list := cache.accounts()
 	if !reflect.DeepEqual(list, wantAccounts) {
 		t.Fatalf("got accounts: %s\nwant %s", spew.Sdump(accs), spew.Sdump(wantAccounts))
