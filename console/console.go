--- conflicted
+++ resolved
@@ -397,7 +397,6 @@
 	case c.signalReceived <- struct{}{}:
 	default:
 	}
-<<<<<<< HEAD
 }
 
 func (c *Console) clearSignalReceived() {
@@ -407,17 +406,6 @@
 	}
 }
 
-=======
-}
-
-func (c *Console) clearSignalReceived() {
-	select {
-	case <-c.signalReceived:
-	default:
-	}
-}
-
->>>>>>> ea9e62ca
 // StopInteractive causes Interactive to return as soon as possible.
 func (c *Console) StopInteractive() {
 	select {
@@ -426,11 +414,7 @@
 	}
 }
 
-<<<<<<< HEAD
-// Interactive starts an interactive user session, where in.put is propted from
-=======
-// Interactive starts an interactive user session, where input is prompted from
->>>>>>> ea9e62ca
+// Interactive starts an interactive user session, where in.put is prompted from
 // the configured user prompter.
 func (c *Console) Interactive() {
 	var (
@@ -576,11 +560,7 @@
 }
 
 func (c *Console) writeHistory() error {
-<<<<<<< HEAD
-	if err := ioutil.WriteFile(c.histPath, []byte(strings.Join(c.history, "\n")), 0600); err != nil {
-=======
 	if err := os.WriteFile(c.histPath, []byte(strings.Join(c.history, "\n")), 0600); err != nil {
->>>>>>> ea9e62ca
 		return err
 	}
 	return os.Chmod(c.histPath, 0600) // Force 0600, even if it was different previously
