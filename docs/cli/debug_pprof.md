--- conflicted
+++ resolved
@@ -6,11 +6,7 @@
 
 - ```address```: Address of the grpc endpoint (default: 127.0.0.1:3131)
 
-<<<<<<< HEAD
 - ```seconds```: seconds to profile (default: 2)
-=======
-- ```seconds```: seconds to trace (default: 2)
->>>>>>> ac353aff
 
 - ```output```: Output directory
 
