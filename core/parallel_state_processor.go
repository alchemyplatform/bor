// Copyright 2015 The go-ethereum Authors
// This file is part of the go-ethereum library.
//
// The go-ethereum library is free software: you can redistribute it and/or modify
// it under the terms of the GNU Lesser General Public License as published by
// the Free Software Foundation, either version 3 of the License, or
// (at your option) any later version.
//
// The go-ethereum library is distributed in the hope that it will be useful,
// but WITHOUT ANY WARRANTY; without even the implied warranty of
// MERCHANTABILITY or FITNESS FOR A PARTICULAR PURPOSE. See the
// GNU Lesser General Public License for more details.
//
// You should have received a copy of the GNU Lesser General Public License
// along with the go-ethereum library. If not, see <http://www.gnu.org/licenses/>.

package core

import (
	"fmt"
	"math/big"
	"time"

	"github.com/ethereum/go-ethereum/common"
	"github.com/ethereum/go-ethereum/consensus"
	"github.com/ethereum/go-ethereum/consensus/misc"
	"github.com/ethereum/go-ethereum/core/blockstm"
	"github.com/ethereum/go-ethereum/core/state"
	"github.com/ethereum/go-ethereum/core/types"
	"github.com/ethereum/go-ethereum/core/vm"
	"github.com/ethereum/go-ethereum/crypto"
	"github.com/ethereum/go-ethereum/log"
	"github.com/ethereum/go-ethereum/metrics"
	"github.com/ethereum/go-ethereum/params"
)

// StateProcessor is a basic Processor, which takes care of transitioning
// state from one point to another.
//
// StateProcessor implements Processor.
type ParallelStateProcessor struct {
	config *params.ChainConfig // Chain configuration options
	bc     *BlockChain         // Canonical block chain
	engine consensus.Engine    // Consensus engine used for block rewards
}

// NewStateProcessor initialises a new StateProcessor.
func NewParallelStateProcessor(config *params.ChainConfig, bc *BlockChain, engine consensus.Engine) *ParallelStateProcessor {
	return &ParallelStateProcessor{
		config: config,
		bc:     bc,
		engine: engine,
	}
}

type ExecutionTask struct {
	msg    types.Message
	config *params.ChainConfig

	gasLimit                   uint64
	blockNumber                *big.Int
	blockHash                  common.Hash
	tx                         *types.Transaction
	index                      int
	statedb                    *state.StateDB // State database that stores the modified values after tx execution.
	cleanStateDB               *state.StateDB // A clean copy of the initial statedb. It should not be modified.
	finalStateDB               *state.StateDB // The final statedb.
	header                     *types.Header
	blockChain                 *BlockChain
	evmConfig                  vm.Config
	result                     *ExecutionResult
	shouldDelayFeeCal          *bool
	shouldRerunWithoutFeeDelay bool
	sender                     common.Address
	totalUsedGas               *uint64
	receipts                   *types.Receipts
	allLogs                    *[]*types.Log
	dependencies               []int
}

func (task *ExecutionTask) Execute(mvh *blockstm.MVHashMap, incarnation int) (err error) {
	task.statedb = task.cleanStateDB.Copy()
	task.statedb.Prepare(task.tx.Hash(), task.index)
	task.statedb.SetMVHashmap(mvh)
	task.statedb.SetIncarnation(incarnation)

	blockContext := NewEVMBlockContext(task.header, task.blockChain, nil)

	evm := vm.NewEVM(blockContext, vm.TxContext{}, task.statedb, task.config, task.evmConfig)

	// Create a new context to be used in the EVM environment.
	txContext := NewEVMTxContext(task.msg)
	evm.Reset(txContext, task.statedb)

	defer func() {
		if r := recover(); r != nil {
			// In some pre-matured executions, EVM will panic. Recover from panic and retry the execution.
			log.Debug("Recovered from EVM failure.", "Error:", r)

			err = blockstm.ErrExecAbortError{Dependency: task.statedb.DepTxIndex()}

			return
		}
	}()

	// Apply the transaction to the current state (included in the env).
	if *task.shouldDelayFeeCal {
		task.result, err = ApplyMessageNoFeeBurnOrTip(evm, task.msg, new(GasPool).AddGas(task.gasLimit))

		if task.result == nil || err != nil {
			return blockstm.ErrExecAbortError{Dependency: task.statedb.DepTxIndex(), OriginError: err}
		}

		reads := task.statedb.MVReadMap()

		if _, ok := reads[blockstm.NewSubpathKey(blockContext.Coinbase, state.BalancePath)]; ok {
			log.Info("Coinbase is in MVReadMap", "address", blockContext.Coinbase)

			task.shouldRerunWithoutFeeDelay = true
		}

		if _, ok := reads[blockstm.NewSubpathKey(task.result.BurntContractAddress, state.BalancePath)]; ok {
			log.Info("BurntContractAddress is in MVReadMap", "address", task.result.BurntContractAddress)

			task.shouldRerunWithoutFeeDelay = true
		}
	} else {
		task.result, err = ApplyMessage(evm, task.msg, new(GasPool).AddGas(task.gasLimit))
	}

	if task.statedb.HadInvalidRead() || err != nil {
		err = blockstm.ErrExecAbortError{Dependency: task.statedb.DepTxIndex(), OriginError: err}
		return
	}

	task.statedb.Finalise(task.config.IsEIP158(task.blockNumber))

	return
}

func (task *ExecutionTask) MVReadList() []blockstm.ReadDescriptor {
	return task.statedb.MVReadList()
}

func (task *ExecutionTask) MVWriteList() []blockstm.WriteDescriptor {
	return task.statedb.MVWriteList()
}

func (task *ExecutionTask) MVFullWriteList() []blockstm.WriteDescriptor {
	return task.statedb.MVFullWriteList()
}

func (task *ExecutionTask) Sender() common.Address {
	return task.sender
}

func (task *ExecutionTask) Hash() common.Hash {
	return task.tx.Hash()
}

func (task *ExecutionTask) Dependencies() []int {
	return task.dependencies
}

func (task *ExecutionTask) Settle() {
	defer func() {
		if r := recover(); r != nil {
			// In some rare cases, ApplyMVWriteSet will panic due to an index out of range error when calculating the
			// address hash in sha3 module. Recover from panic and continue the execution.
			// After recovery, block receipts or merckle root will be incorrect, but this is fine, because the block
			// will be rejected and re-synced.
			log.Info("Recovered from error", "Error:", r)
			return
		}
	}()

	task.finalStateDB.Prepare(task.tx.Hash(), task.index)

	coinbase, _ := task.blockChain.Engine().Author(task.header)

	coinbaseBalance := task.finalStateDB.GetBalance(coinbase)

	task.finalStateDB.ApplyMVWriteSet(task.statedb.MVWriteList())

	for _, l := range task.statedb.GetLogs(task.tx.Hash(), task.blockHash) {
		task.finalStateDB.AddLog(l)
	}

	if *task.shouldDelayFeeCal {
		if task.config.IsLondon(task.blockNumber) {
			task.finalStateDB.AddBalance(task.result.BurntContractAddress, task.result.FeeBurnt)
		}

		task.finalStateDB.AddBalance(coinbase, task.result.FeeTipped)
		output1 := new(big.Int).SetBytes(task.result.SenderInitBalance.Bytes())
		output2 := new(big.Int).SetBytes(coinbaseBalance.Bytes())

		// Deprecating transfer log and will be removed in future fork. PLEASE DO NOT USE this transfer log going forward. Parameters won't get updated as expected going forward with EIP1559
		// add transfer log
		AddFeeTransferLog(
			task.finalStateDB,

			task.msg.From(),
			coinbase,

			task.result.FeeTipped,
			task.result.SenderInitBalance,
			coinbaseBalance,
			output1.Sub(output1, task.result.FeeTipped),
			output2.Add(output2, task.result.FeeTipped),
		)
	}

	for k, v := range task.statedb.Preimages() {
		task.finalStateDB.AddPreimage(k, v)
	}

	// Update the state with pending changes.
	var root []byte

	if task.config.IsByzantium(task.blockNumber) {
		task.finalStateDB.Finalise(true)
	} else {
		root = task.finalStateDB.IntermediateRoot(task.config.IsEIP158(task.blockNumber)).Bytes()
	}

	*task.totalUsedGas += task.result.UsedGas

	// Create a new receipt for the transaction, storing the intermediate root and gas used
	// by the tx.
	receipt := &types.Receipt{Type: task.tx.Type(), PostState: root, CumulativeGasUsed: *task.totalUsedGas}
	if task.result.Failed() {
		receipt.Status = types.ReceiptStatusFailed
	} else {
		receipt.Status = types.ReceiptStatusSuccessful
	}

	receipt.TxHash = task.tx.Hash()
	receipt.GasUsed = task.result.UsedGas

	// If the transaction created a contract, store the creation address in the receipt.
	if task.msg.To() == nil {
		receipt.ContractAddress = crypto.CreateAddress(task.msg.From(), task.tx.Nonce())
	}

	// Set the receipt logs and create the bloom filter.
	receipt.Logs = task.finalStateDB.GetLogs(task.tx.Hash(), task.blockHash)
	receipt.Bloom = types.CreateBloom(types.Receipts{receipt})
	receipt.BlockHash = task.blockHash
	receipt.BlockNumber = task.blockNumber
	receipt.TransactionIndex = uint(task.finalStateDB.TxIndex())

	*task.receipts = append(*task.receipts, receipt)
	*task.allLogs = append(*task.allLogs, receipt.Logs...)
}

var parallelizabilityTimer = metrics.NewRegisteredTimer("block/parallelizability", nil)

// Process processes the state changes according to the Ethereum rules by running
// the transaction messages using the statedb and applying any rewards to both
// the processor (coinbase) and any included uncles.
//
// Process returns the receipts and logs accumulated during the process and
// returns the amount of gas that was used in the process. If any of the
// transactions failed to execute due to insufficient gas it will return an error.
// nolint:gocognit
func (p *ParallelStateProcessor) Process(block *types.Block, statedb *state.StateDB, cfg vm.Config) (types.Receipts, []*types.Log, uint64, error) {
	var (
		receipts    types.Receipts
		header      = block.Header()
		blockHash   = block.Hash()
		blockNumber = block.Number()
		allLogs     []*types.Log
		usedGas     = new(uint64)
	)

	// Mutate the block and state according to any hard-fork specs
	if p.config.DAOForkSupport && p.config.DAOForkBlock != nil && p.config.DAOForkBlock.Cmp(block.Number()) == 0 {
		misc.ApplyDAOHardFork(statedb)
	}

	tasks := make([]blockstm.ExecTask, 0, len(block.Transactions()))

	shouldDelayFeeCal := true

	coinbase, _ := p.bc.Engine().Author(header)

	// Iterate over and process the individual transactions
	for i, tx := range block.Transactions() {
		msg, err := tx.AsMessage(types.MakeSigner(p.config, header.Number), header.BaseFee)
		if err != nil {
			log.Error("error creating message", "err", err)
			return nil, nil, 0, fmt.Errorf("could not apply tx %d [%v]: %w", i, tx.Hash().Hex(), err)
		}

		cleansdb := statedb.Copy()

		if msg.From() == coinbase {
			shouldDelayFeeCal = false
		}

		task := &ExecutionTask{
			msg:               msg,
			config:            p.config,
			gasLimit:          block.GasLimit(),
			blockNumber:       blockNumber,
			blockHash:         blockHash,
			tx:                tx,
			index:             i,
			cleanStateDB:      cleansdb,
			finalStateDB:      statedb,
			blockChain:        p.bc,
			header:            header,
			evmConfig:         cfg,
			shouldDelayFeeCal: &shouldDelayFeeCal,
			sender:            msg.From(),
			totalUsedGas:      usedGas,
			receipts:          &receipts,
			allLogs:           &allLogs,
		}

		tasks = append(tasks, task)
	}

	backupStateDB := statedb.Copy()
<<<<<<< HEAD

	profile := false
	result, err := blockstm.ExecuteParallel(tasks, profile)

	if err == nil && profile {
		_, weight := result.Deps.LongestPath(*result.Stats)

		serialWeight := uint64(0)

		for i := 0; i < len(result.Deps.GetVertices()); i++ {
			serialWeight += (*result.Stats)[i].End - (*result.Stats)[i].Start
		}

		parallelizabilityTimer.Update(time.Duration(serialWeight * 100 / weight))

		log.Info("Parallelizability", "Average (%)", parallelizabilityTimer.Mean())

		log.Info("Parallelizability", "Histogram (%)", parallelizabilityTimer.Percentiles([]float64{0.001, 0.01, 0.05, 0.1, 0.25, 0.5, 0.75, 0.9, 0.95, 0.99, 0.999, 0.9999}))
	}
=======
	_, err := blockstm.ExecuteParallel(tasks, false, false)
>>>>>>> 174435d1

	for _, task := range tasks {
		task := task.(*ExecutionTask)
		if task.shouldRerunWithoutFeeDelay {
			shouldDelayFeeCal = false
			*statedb = *backupStateDB

			allLogs = []*types.Log{}
			receipts = types.Receipts{}
			usedGas = new(uint64)

			for _, t := range tasks {
				t := t.(*ExecutionTask)
				t.finalStateDB = backupStateDB
				t.allLogs = &allLogs
				t.receipts = &receipts
				t.totalUsedGas = usedGas
			}

			_, err = blockstm.ExecuteParallel(tasks, false, false)

			break
		}
	}

	if err != nil {
		log.Error("blockstm error executing block", "err", err)
		return nil, nil, 0, err
	}

	// Finalize the block, applying any consensus engine specific extras (e.g. block rewards)
	p.engine.Finalize(p.bc, header, statedb, block.Transactions(), block.Uncles())

	return receipts, allLogs, *usedGas, nil
}<|MERGE_RESOLUTION|>--- conflicted
+++ resolved
@@ -323,10 +323,9 @@
 	}
 
 	backupStateDB := statedb.Copy()
-<<<<<<< HEAD
 
 	profile := false
-	result, err := blockstm.ExecuteParallel(tasks, profile)
+	result, err := blockstm.ExecuteParallel(tasks, false, false)
 
 	if err == nil && profile {
 		_, weight := result.Deps.LongestPath(*result.Stats)
@@ -343,9 +342,6 @@
 
 		log.Info("Parallelizability", "Histogram (%)", parallelizabilityTimer.Percentiles([]float64{0.001, 0.01, 0.05, 0.1, 0.25, 0.5, 0.75, 0.9, 0.95, 0.99, 0.999, 0.9999}))
 	}
-=======
-	_, err := blockstm.ExecuteParallel(tasks, false, false)
->>>>>>> 174435d1
 
 	for _, task := range tasks {
 		task := task.(*ExecutionTask)
