--- conflicted
+++ resolved
@@ -2069,26 +2069,13 @@
 func TestLowDiffLongChain(t *testing.T) {
 	// Generate a canonical chain to act as the main dataset
 	engine := ethash.NewFaker()
-<<<<<<< HEAD
-	db := rawdb.NewMemoryDatabase()
-	genesis := (&Genesis{BaseFee: big.NewInt(params.InitialBaseFee)}).MustCommit(db)
-
-	//Using TempTriesInMemory variable instead of DefaultTempInTries because changing the
-	//value of DefaultTempInTries to 1024 is failing the test.
-	TempTriesInMemory := 128
-
-	// We must use a pretty long chain to ensure that the fork doesn't overtake us
-	// until after at least 128 blocks post tip
-	blocks, _ := GenerateChain(params.TestChainConfig, genesis, engine, db, 6*TempTriesInMemory, func(i int, b *BlockGen) {
-=======
 	genesis := &Genesis{
 		Config:  params.TestChainConfig,
 		BaseFee: big.NewInt(params.InitialBaseFee),
 	}
 	// We must use a pretty long chain to ensure that the fork doesn't overtake us
 	// until after at least 128 blocks post tip
-	genDb, blocks, _ := GenerateChainWithGenesis(genesis, engine, 6*int(DefaultCacheConfig.TriesInMemory), func(i int, b *BlockGen) {
->>>>>>> b4cc1f65
+	genDb, blocks, _ := GenerateChainWithGenesis(genesis, engine, 6*TempTriesInMemory, func(i int, b *BlockGen) {
 		b.SetCoinbase(common.Address{1})
 		b.OffsetTime(-9)
 	})
@@ -2106,11 +2093,7 @@
 	}
 	// Generate fork chain, starting from an early block
 	parent := blocks[10]
-<<<<<<< HEAD
-	fork, _ := GenerateChain(params.TestChainConfig, parent, engine, db, 8*TempTriesInMemory, func(i int, b *BlockGen) {
-=======
-	fork, _ := GenerateChain(genesis.Config, parent, engine, genDb, 8*int(DefaultCacheConfig.TriesInMemory), func(i int, b *BlockGen) {
->>>>>>> b4cc1f65
+	fork, _ := GenerateChain(genesis.Config, parent, engine, genDb, 8*TempTriesInMemory, func(i int, b *BlockGen) {
 		b.SetCoinbase(common.Address{2})
 	})
 
@@ -2182,14 +2165,10 @@
 		gspec.Config.TerminalTotalDifficulty = big.NewInt(0)
 	}
 
-<<<<<<< HEAD
 	//Using TempTriesInMemory variable instead of DefaultTempInTries because changing the
 	//value of DefaultTempInTries to 1024 is failing the test.
 	TempTriesInMemory := 128
-	blocks, _ := GenerateChain(&chainConfig, genesis, genEngine, db, 2*TempTriesInMemory, func(i int, gen *BlockGen) {
-=======
-	genDb, blocks, _ := GenerateChainWithGenesis(gspec, engine, 2*int(DefaultCacheConfig.TriesInMemory), func(i int, gen *BlockGen) {
->>>>>>> b4cc1f65
+	genDb, blocks, _ := GenerateChainWithGenesis(gspec, engine, 2*TempTriesInMemory, func(i int, gen *BlockGen) {
 		tx, err := types.SignTx(types.NewTransaction(nonce, common.HexToAddress("deadbeef"), big.NewInt(100), 21000, big.NewInt(int64(i+1)*params.GWei), nil), signer, key)
 		if err != nil {
 			t.Fatalf("failed to create tx: %v", err)
@@ -2238,11 +2217,7 @@
 	// Generate fork chain, make it longer than canon
 	parentIndex := lastPrunedIndex + blocksBetweenCommonAncestorAndPruneblock
 	parent := blocks[parentIndex]
-<<<<<<< HEAD
-	fork, _ := GenerateChain(&chainConfig, parent, genEngine, db, 2*TempTriesInMemory, func(i int, b *BlockGen) {
-=======
-	fork, _ := GenerateChain(gspec.Config, parent, engine, genDb, 2*int(DefaultCacheConfig.TriesInMemory), func(i int, b *BlockGen) {
->>>>>>> b4cc1f65
+	fork, _ := GenerateChain(gspec.Config, parent, engine, genDb, 2*TempTriesInMemory, func(i int, b *BlockGen) {
 		b.SetCoinbase(common.Address{2})
 
 		if int(b.header.Number.Uint64()) >= mergeBlock {
