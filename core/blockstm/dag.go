--- conflicted
+++ resolved
@@ -14,11 +14,7 @@
 	*dag.DAG
 }
 
-<<<<<<< HEAD
-type DepsChan struct {
-=======
 type TxDep struct {
->>>>>>> 6f16d006
 	Index         int
 	ReadList      []ReadDescriptor
 	FullWriteList [][]WriteDescriptor
@@ -95,11 +91,7 @@
 	return dependencies
 }
 
-<<<<<<< HEAD
-func UpdateDeps(deps map[int]map[int]bool, t DepsChan) map[int]map[int]bool {
-=======
 func UpdateDeps(deps map[int]map[int]bool, t TxDep) map[int]map[int]bool {
->>>>>>> 6f16d006
 	txTo := t.ReadList
 
 	deps[t.Index] = map[int]bool{}
