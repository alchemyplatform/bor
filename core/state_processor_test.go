--- conflicted
+++ resolved
@@ -78,8 +78,6 @@
 			To:        &to,
 			Value:     big.NewInt(0),
 		}), signer, key1)
-<<<<<<< HEAD
-=======
 		return tx
 	}
 	var mkDynamicCreationTx = func(nonce uint64, gasLimit uint64, gasTipCap, gasFeeCap *big.Int, data []byte) *types.Transaction {
@@ -91,7 +89,6 @@
 			Value:     big.NewInt(0),
 			Data:      data,
 		}), signer, key1)
->>>>>>> ea9e62ca
 		return tx
 	}
 	{ // Tests against a 'recent' chain definition
@@ -110,12 +107,7 @@
 					},
 				},
 			}
-<<<<<<< HEAD
-			genesis       = gspec.MustCommit(db)
-			blockchain, _ = NewBlockChain(db, nil, gspec.Config, ethash.NewFaker(), vm.Config{}, nil, nil, nil)
-=======
-			blockchain, _ = NewBlockChain(db, nil, gspec, nil, ethash.NewFaker(), vm.Config{}, nil, nil)
->>>>>>> ea9e62ca
+			blockchain, _ = NewBlockChain(db, nil, gspec, nil, ethash.NewFaker(), vm.Config{}, nil, nil, nil)
 		)
 		defer blockchain.Stop()
 		bigNumber := new(big.Int).SetBytes(common.FromHex("0xffffffffffffffffffffffffffffffffffffffffffffffffffffffffffffffff"))
@@ -255,12 +247,7 @@
 					},
 				},
 			}
-<<<<<<< HEAD
-			genesis       = gspec.MustCommit(db)
-			blockchain, _ = NewBlockChain(db, nil, gspec.Config, ethash.NewFaker(), vm.Config{}, nil, nil, nil)
-=======
-			blockchain, _ = NewBlockChain(db, nil, gspec, nil, ethash.NewFaker(), vm.Config{}, nil, nil)
->>>>>>> ea9e62ca
+			blockchain, _ = NewBlockChain(db, nil, gspec, nil, ethash.NewFaker(), vm.Config{}, nil, nil, nil)
 		)
 		defer blockchain.Stop()
 		for i, tt := range []struct {
@@ -299,12 +286,7 @@
 					},
 				},
 			}
-<<<<<<< HEAD
-			genesis       = gspec.MustCommit(db)
-			blockchain, _ = NewBlockChain(db, nil, gspec.Config, ethash.NewFaker(), vm.Config{}, nil, nil, nil)
-=======
-			blockchain, _ = NewBlockChain(db, nil, gspec, nil, ethash.NewFaker(), vm.Config{}, nil, nil)
->>>>>>> ea9e62ca
+			blockchain, _ = NewBlockChain(db, nil, gspec, nil, ethash.NewFaker(), vm.Config{}, nil, nil, nil)
 		)
 		defer blockchain.Stop()
 		for i, tt := range []struct {
@@ -329,6 +311,7 @@
 		}
 	}
 
+	// TODO marcello Shanghai?
 	// ErrMaxInitCodeSizeExceeded, for this we need extra Shanghai (EIP-3860) enabled.
 	{
 		var (
@@ -401,16 +384,9 @@
 // valid to be considered for import:
 // - valid pow (fake), ancestry, difficulty, gaslimit etc
 func GenerateBadBlock(parent *types.Block, engine consensus.Engine, txs types.Transactions, config *params.ChainConfig) *types.Block {
-<<<<<<< HEAD
-	header := &types.Header{
-		ParentHash: parent.Hash(),
-		Coinbase:   parent.Coinbase(),
-		Difficulty: engine.CalcDifficulty(&fakeChainReader{config: config}, parent.Time()+10, &types.Header{
-=======
 	difficulty := big.NewInt(0)
 	if !config.TerminalTotalDifficultyPassed {
 		difficulty = engine.CalcDifficulty(&fakeChainReader{config}, parent.Time()+10, &types.Header{
->>>>>>> ea9e62ca
 			Number:     parent.Number(),
 			Time:       parent.Time(),
 			Difficulty: parent.Difficulty(),
@@ -430,6 +406,7 @@
 	if config.IsLondon(header.Number) {
 		header.BaseFee = misc.CalcBaseFee(config, parent.Header())
 	}
+	// TODO marcello Shanghai?
 	if config.IsShanghai(header.Time) {
 		header.WithdrawalsHash = &types.EmptyWithdrawalsHash
 	}
@@ -449,6 +426,7 @@
 		cumulativeGas += tx.Gas()
 	}
 	header.Root = common.BytesToHash(hasher.Sum(nil))
+	// TODO marcello Shanghai?
 	// Assemble and return the final block for sealing
 	if config.IsShanghai(header.Time) {
 		return types.NewBlockWithWithdrawals(header, txs, nil, receipts, []*types.Withdrawal{}, trie.NewStackTrie(nil))
