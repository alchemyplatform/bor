--- conflicted
+++ resolved
@@ -1163,13 +1163,10 @@
 			continue
 		}
 
-<<<<<<< HEAD
-=======
 		if pool.config.AllowUnprotectedTxs {
 			pool.signer = types.NewFakeSigner(tx.ChainId())
 		}
 
->>>>>>> 7f275a4f
 		// Exclude transactions with invalid signatures as soon as
 		// possible and cache senders in transactions before
 		// obtaining lock
@@ -1226,13 +1223,10 @@
 		// Exclude transactions with invalid signatures as soon as
 		// possible and cache senders in transactions before
 		// obtaining lock
-<<<<<<< HEAD
-=======
 		if pool.config.AllowUnprotectedTxs {
 			pool.signer = types.NewFakeSigner(tx.ChainId())
 		}
 
->>>>>>> 7f275a4f
 		_, err = types.Sender(pool.signer, tx)
 		if err != nil {
 			invalidTxMeter.Mark(1)
@@ -1332,7 +1326,6 @@
 			isPending = true
 		} else {
 			isPending = false
-<<<<<<< HEAD
 		}
 
 		pool.pendingMu.RUnlock()
@@ -1347,22 +1340,6 @@
 			pool.mu.RUnlock()
 		}
 
-=======
-		}
-
-		pool.pendingMu.RUnlock()
-
-		if !isPending {
-			pool.mu.RLock()
-
-			if txList := pool.queue[from]; txList != nil && txList.txs.Has(tx.Nonce()) {
-				status[i] = TxStatusQueued
-			}
-
-			pool.mu.RUnlock()
-		}
-
->>>>>>> 7f275a4f
 		// implicit else: the tx may have been included into a block between
 		// checking pool.Get and obtaining the lock. In that case, TxStatusUnknown is correct
 	}
