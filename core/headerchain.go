// Copyright 2015 The go-ethereum Authors
// This file is part of the go-ethereum library.
//
// The go-ethereum library is free software: you can redistribute it and/or modify
// it under the terms of the GNU Lesser General Public License as published by
// the Free Software Foundation, either version 3 of the License, or
// (at your option) any later version.
//
// The go-ethereum library is distributed in the hope that it will be useful,
// but WITHOUT ANY WARRANTY; without even the implied warranty of
// MERCHANTABILITY or FITNESS FOR A PARTICULAR PURPOSE. See the
// GNU Lesser General Public License for more details.
//
// You should have received a copy of the GNU Lesser General Public License
// along with the go-ethereum library. If not, see <http://www.gnu.org/licenses/>.

package core

import (
	crand "crypto/rand"
	"errors"
	"fmt"
	"math"
	"math/big"
	mrand "math/rand"
	"sync/atomic"
	"time"

	"github.com/ethereum/go-ethereum/common"
	"github.com/ethereum/go-ethereum/common/lru"
	"github.com/ethereum/go-ethereum/consensus"
	"github.com/ethereum/go-ethereum/core/rawdb"
	"github.com/ethereum/go-ethereum/core/types"
	"github.com/ethereum/go-ethereum/ethdb"
	"github.com/ethereum/go-ethereum/log"
	"github.com/ethereum/go-ethereum/params"
	"github.com/ethereum/go-ethereum/rlp"
)

const (
	headerCacheLimit = 512
	tdCacheLimit     = 1024
	numberCacheLimit = 2048
)

// HeaderChain implements the basic block header chain logic that is shared by
// core.BlockChain and light.LightChain. It is not usable in itself, only as
// a part of either structure.
//
// HeaderChain is responsible for maintaining the header chain including the
// header query and updating.
//
// The components maintained by headerchain includes: (1) total difficulty
// (2) header (3) block hash -> number mapping (4) canonical number -> hash mapping
// and (5) head header flag.
//
// It is not thread safe either, the encapsulating chain structures should do
// the necessary mutex locking/unlocking.
type HeaderChain struct {
	config        *params.ChainConfig
	chainDb       ethdb.Database
	genesisHeader *types.Header

	currentHeader     atomic.Value // Current head of the header chain (may be above the block chain!)
	currentHeaderHash common.Hash  // Hash of the current head of the header chain (prevent recomputing all the time)

	headerCache *lru.Cache[common.Hash, *types.Header]
	tdCache     *lru.Cache[common.Hash, *big.Int] // most recent total difficulties
	numberCache *lru.Cache[common.Hash, uint64]   // most recent block numbers

	procInterrupt func() bool

	rand   *mrand.Rand
	engine consensus.Engine
}

// NewHeaderChain creates a new HeaderChain structure. ProcInterrupt points
// to the parent's interrupt semaphore.
func NewHeaderChain(chainDb ethdb.Database, config *params.ChainConfig, engine consensus.Engine, procInterrupt func() bool) (*HeaderChain, error) {
	// Seed a fast but crypto originating random generator
	seed, err := crand.Int(crand.Reader, big.NewInt(math.MaxInt64))
	if err != nil {
		return nil, err
	}

	hc := &HeaderChain{
		config:        config,
		chainDb:       chainDb,
		headerCache:   lru.NewCache[common.Hash, *types.Header](headerCacheLimit),
		tdCache:       lru.NewCache[common.Hash, *big.Int](tdCacheLimit),
		numberCache:   lru.NewCache[common.Hash, uint64](numberCacheLimit),
		procInterrupt: procInterrupt,
		rand:          mrand.New(mrand.NewSource(seed.Int64())),
		engine:        engine,
	}
	hc.genesisHeader = hc.GetHeaderByNumber(0)

	if hc.genesisHeader == nil {
		return nil, ErrNoGenesis
	}

	hc.currentHeader.Store(hc.genesisHeader)

	if head := rawdb.ReadHeadBlockHash(chainDb); head != (common.Hash{}) {
		if chead := hc.GetHeaderByHash(head); chead != nil {
			hc.currentHeader.Store(chead)
		}
	}

	hc.currentHeaderHash = hc.CurrentHeader().Hash()
	headHeaderGauge.Update(hc.CurrentHeader().Number.Int64())

	return hc, nil
}

// GetBlockNumber retrieves the block number belonging to the given hash
// from the cache or database
func (hc *HeaderChain) GetBlockNumber(hash common.Hash) *uint64 {
	if cached, ok := hc.numberCache.Get(hash); ok {
		return &cached
	}

	number := rawdb.ReadHeaderNumber(hc.chainDb, hash)
	if number != nil {
		hc.numberCache.Add(hash, *number)
	}

	return number
}

type headerWriteResult struct {
	status     WriteStatus
	ignored    int
	imported   int
	lastHash   common.Hash
	lastHeader *types.Header
}

// Reorg reorgs the local canonical chain into the specified chain. The reorg
// can be classified into two cases: (a) extend the local chain (b) switch the
// head to the given header.
func (hc *HeaderChain) Reorg(headers []*types.Header) error {
	// Short circuit if nothing to reorg.
	if len(headers) == 0 {
		return nil
	}
	// If the parent of the (first) block is already the canon header,
	// we don't have to go backwards to delete canon blocks, but simply
	// pile them onto the existing chain. Otherwise, do the necessary
	// reorgs.
	var (
		first = headers[0]
		last  = headers[len(headers)-1]
		batch = hc.chainDb.NewBatch()
	)

	if first.ParentHash != hc.currentHeaderHash {
		// Delete any canonical number assignments above the new head
		for i := last.Number.Uint64() + 1; ; i++ {
			hash := rawdb.ReadCanonicalHash(hc.chainDb, i)
			if hash == (common.Hash{}) {
				break
			}

			rawdb.DeleteCanonicalHash(batch, i)
		}
		// Overwrite any stale canonical number assignments, going
		// backwards from the first header in this import until the
		// cross link between two chains.
		var (
			header     = first
			headNumber = header.Number.Uint64()
			headHash   = header.Hash()
		)

		for rawdb.ReadCanonicalHash(hc.chainDb, headNumber) != headHash {
			rawdb.WriteCanonicalHash(batch, headHash, headNumber)

			if headNumber == 0 {
				break // It shouldn't be reached
			}

			headHash, headNumber = header.ParentHash, header.Number.Uint64()-1
			header = hc.GetHeader(headHash, headNumber)

			if header == nil {
				return fmt.Errorf("missing parent %d %x", headNumber, headHash)
			}
		}
	}
	// Extend the canonical chain with the new headers
	for i := 0; i < len(headers)-1; i++ {
		hash := headers[i+1].ParentHash // Save some extra hashing
		num := headers[i].Number.Uint64()
		rawdb.WriteCanonicalHash(batch, hash, num)
		rawdb.WriteHeadHeaderHash(batch, hash)
	}
	// Write the last header
	hash := headers[len(headers)-1].Hash()
	num := headers[len(headers)-1].Number.Uint64()
	rawdb.WriteCanonicalHash(batch, hash, num)
	rawdb.WriteHeadHeaderHash(batch, hash)

	if err := batch.Write(); err != nil {
		return err
	}
	// Last step update all in-memory head header markers
	hc.currentHeaderHash = last.Hash()
	hc.currentHeader.Store(types.CopyHeader(last))
	headHeaderGauge.Update(last.Number.Int64())

	return nil
}

// WriteHeaders writes a chain of headers into the local chain, given that the
// parents are already known. The chain head header won't be updated in this
// function, the additional SetCanonical is expected in order to finish the entire
// procedure.
func (hc *HeaderChain) WriteHeaders(headers []*types.Header) (int, error) {
	if len(headers) == 0 {
		return 0, nil
	}

	ptd := hc.GetTd(headers[0].ParentHash, headers[0].Number.Uint64()-1)
	if ptd == nil {
		return 0, consensus.ErrUnknownAncestor
	}

	var (
		newTD       = new(big.Int).Set(ptd) // Total difficulty of inserted chain
		inserted    []rawdb.NumberHash      // Ephemeral lookup of number/hash for the chain
		parentKnown = true                  // Set to true to force hc.HasHeader check the first iteration
		batch       = hc.chainDb.NewBatch()
	)

	for i, header := range headers {
		var hash common.Hash
		// The headers have already been validated at this point, so we already
		// know that it's a contiguous chain, where
		// headers[i].Hash() == headers[i+1].ParentHash
		if i < len(headers)-1 {
			hash = headers[i+1].ParentHash
		} else {
			hash = header.Hash()
		}

		number := header.Number.Uint64()
		newTD.Add(newTD, header.Difficulty)

		// If the parent was not present, store it
		// If the header is already known, skip it, otherwise store
		alreadyKnown := parentKnown && hc.HasHeader(hash, number)
		if !alreadyKnown {
			// Irrelevant of the canonical status, write the TD and header to the database.
			rawdb.WriteTd(batch, hash, number, newTD)
			hc.tdCache.Add(hash, new(big.Int).Set(newTD))

			rawdb.WriteHeader(batch, header)

			inserted = append(inserted, rawdb.NumberHash{Number: number, Hash: hash})
			hc.headerCache.Add(hash, header)
			hc.numberCache.Add(hash, number)
		}

		parentKnown = alreadyKnown
	}
	// Skip the slow disk write of all headers if interrupted.
	if hc.procInterrupt() {
		log.Debug("Premature abort during headers import")
		return 0, errors.New("aborted")
	}
	// Commit to disk!
	if err := batch.Write(); err != nil {
		log.Crit("Failed to write headers", "error", err)
	}

	return len(inserted), nil
}

// writeHeadersAndSetHead writes a batch of block headers and applies the last
// header as the chain head if the fork choicer says it's ok to update the chain.
// Note: This method is not concurrent-safe with inserting blocks simultaneously
// into the chain, as side effects caused by reorganisations cannot be emulated
// without the real blocks. Hence, writing headers directly should only be done
// in two scenarios: pure-header mode of operation (light clients), or properly
// separated header/block phases (non-archive clients).
func (hc *HeaderChain) writeHeadersAndSetHead(headers []*types.Header, forker *ForkChoice) (*headerWriteResult, error) {
	inserted, err := hc.WriteHeaders(headers)
	if err != nil {
		return nil, err
	}

	var (
		lastHeader = headers[len(headers)-1]
		lastHash   = headers[len(headers)-1].Hash()
		result     = &headerWriteResult{
			status:     NonStatTy,
			ignored:    len(headers) - inserted,
			imported:   inserted,
			lastHash:   lastHash,
			lastHeader: lastHeader,
		}
	)
	// Ask the fork choicer if the reorg is necessary
	if reorg, err := forker.ReorgNeeded(hc.CurrentHeader(), lastHeader); err != nil {
		return nil, err
	} else if !reorg {
		if inserted != 0 {
			result.status = SideStatTy
		}

		return result, nil
	}

	isValid, err := forker.ValidateReorg(hc.CurrentHeader(), headers)
	if err != nil {
		return nil, err
	} else if !isValid {
		if inserted != 0 {
			result.status = SideStatTy
		}

		return result, nil
	}

	// Special case, all the inserted headers are already on the canonical
	// header chain, skip the reorg operation.
	if hc.GetCanonicalHash(lastHeader.Number.Uint64()) == lastHash && lastHeader.Number.Uint64() <= hc.CurrentHeader().Number.Uint64() {
		return result, nil
	}
	// Apply the reorg operation
	if err := hc.Reorg(headers); err != nil {
		return nil, err
	}

	result.status = CanonStatTy

	return result, nil
}

func (hc *HeaderChain) ValidateHeaderChain(chain []*types.Header) (int, error) {
	// Do a sanity check that the provided chain is actually ordered and linked
	for i := 1; i < len(chain); i++ {
		if chain[i].Number.Uint64() != chain[i-1].Number.Uint64()+1 {
			hash := chain[i].Hash()
			parentHash := chain[i-1].Hash()
			// Chain broke ancestry, log a message (programming error) and skip insertion
			log.Error("Non contiguous header insert", "number", chain[i].Number, "hash", hash,
				"parent", chain[i].ParentHash, "prevnumber", chain[i-1].Number, "prevhash", parentHash)

			return 0, fmt.Errorf("non contiguous insert: item %d is #%d [%x..], item %d is #%d [%x..] (parent [%x..])", i-1, chain[i-1].Number,
				parentHash.Bytes()[:4], i, chain[i].Number, hash.Bytes()[:4], chain[i].ParentHash[:4])
		}
		// If the header is a banned one, straight out abort
		if BadHashes[chain[i].ParentHash] {
			return i - 1, ErrBannedHash
		}
		// If it's the last header in the cunk, we need to check it too
		if i == len(chain)-1 && BadHashes[chain[i].Hash()] {
			return i, ErrBannedHash
		}
	}
<<<<<<< HEAD

	// Generate the list of seal verification requests, and start the parallel verifier
	seals := make([]bool, len(chain))
	if checkFreq != 0 {
		// In case of checkFreq == 0 all seals are left false.
		for i := 0; i <= len(seals)/checkFreq; i++ {
			index := i*checkFreq + hc.rand.Intn(checkFreq)
			if index >= len(seals) {
				index = len(seals) - 1
			}

			seals[index] = true
		}
		// Last should always be verified to avoid junk.
		seals[len(seals)-1] = true
	}

	abort, results := hc.engine.VerifyHeaders(hc, chain, seals)
=======
	// Start the parallel verifier
	abort, results := hc.engine.VerifyHeaders(hc, chain)
>>>>>>> bed84606
	defer close(abort)

	// Iterate over the headers and ensure they all check out
	for i := range chain {
		// If the chain is terminating, stop processing blocks
		if hc.procInterrupt() {
			log.Debug("Premature abort during headers verification")
			return 0, errors.New("aborted")
		}
		// Otherwise wait for headers checks and ensure they pass
		if err := <-results; err != nil {
			return i, err
		}
	}

	return 0, nil
}

// InsertHeaderChain inserts the given headers and does the reorganisations.
//
// The validity of the headers is NOT CHECKED by this method, i.e. they need to be
// validated by ValidateHeaderChain before calling InsertHeaderChain.
//
// This insert is all-or-nothing. If this returns an error, no headers were written,
// otherwise they were all processed successfully.
//
// The returned 'write status' says if the inserted headers are part of the canonical chain
// or a side chain.
func (hc *HeaderChain) InsertHeaderChain(chain []*types.Header, start time.Time, forker *ForkChoice) (WriteStatus, error) {
	if hc.procInterrupt() {
		return 0, errors.New("aborted")
	}

	res, err := hc.writeHeadersAndSetHead(chain, forker)
	if err != nil {
		return 0, err
	}
	// Report some public statistics so the user has a clue what's going on
	context := []interface{}{
		"count", res.imported,
		"elapsed", common.PrettyDuration(time.Since(start)),
	}
	if last := res.lastHeader; last != nil {
		context = append(context, "number", last.Number, "hash", res.lastHash)
		if timestamp := time.Unix(int64(last.Time), 0); time.Since(timestamp) > time.Minute {
			context = append(context, []interface{}{"age", common.PrettyAge(timestamp)}...)
		}
	}

	if res.ignored > 0 {
		context = append(context, []interface{}{"ignored", res.ignored}...)
	}

	log.Debug("Imported new block headers", context...)

	return res.status, err
}

// GetAncestor retrieves the Nth ancestor of a given block. It assumes that either the given block or
// a close ancestor of it is canonical. maxNonCanonical points to a downwards counter limiting the
// number of blocks to be individually checked before we reach the canonical chain.
//
// Note: ancestor == 0 returns the same block, 1 returns its parent and so on.
func (hc *HeaderChain) GetAncestor(hash common.Hash, number, ancestor uint64, maxNonCanonical *uint64) (common.Hash, uint64) {
	if ancestor > number {
		return common.Hash{}, 0
	}

	if ancestor == 1 {
		// in this case it is cheaper to just read the header
		if header := hc.GetHeader(hash, number); header != nil {
			return header.ParentHash, number - 1
		}

		return common.Hash{}, 0
	}

	for ancestor != 0 {
		if rawdb.ReadCanonicalHash(hc.chainDb, number) == hash {
			ancestorHash := rawdb.ReadCanonicalHash(hc.chainDb, number-ancestor)

			if rawdb.ReadCanonicalHash(hc.chainDb, number) == hash {
				number -= ancestor
				return ancestorHash, number
			}
		}

		if *maxNonCanonical == 0 {
			return common.Hash{}, 0
		}

		*maxNonCanonical--
		ancestor--

		header := hc.GetHeader(hash, number)
		if header == nil {
			return common.Hash{}, 0
		}

		hash = header.ParentHash
		number--
	}

	return hash, number
}

// GetTd retrieves a block's total difficulty in the canonical chain from the
// database by hash and number, caching it if found.
func (hc *HeaderChain) GetTd(hash common.Hash, number uint64) *big.Int {
	// Short circuit if the td's already in the cache, retrieve otherwise
	if cached, ok := hc.tdCache.Get(hash); ok {
		return cached
	}

	td := rawdb.ReadTd(hc.chainDb, hash, number)
	if td == nil {
		return nil
	}
	// Cache the found body for next time and return
	hc.tdCache.Add(hash, td)

	return td
}

// GetHeader retrieves a block header from the database by hash and number,
// caching it if found.
func (hc *HeaderChain) GetHeader(hash common.Hash, number uint64) *types.Header {
	// Short circuit if the header's already in the cache, retrieve otherwise
	if header, ok := hc.headerCache.Get(hash); ok {
		return header
	}

	header := rawdb.ReadHeader(hc.chainDb, hash, number)
	if header == nil {
		return nil
	}
	// Cache the found header for next time and return
	hc.headerCache.Add(hash, header)

	return header
}

// GetHeaderByHash retrieves a block header from the database by hash, caching it if
// found.
func (hc *HeaderChain) GetHeaderByHash(hash common.Hash) *types.Header {
	number := hc.GetBlockNumber(hash)
	if number == nil {
		return nil
	}

	return hc.GetHeader(hash, *number)
}

// HasHeader checks if a block header is present in the database or not.
// In theory, if header is present in the database, all relative components
// like td and hash->number should be present too.
func (hc *HeaderChain) HasHeader(hash common.Hash, number uint64) bool {
	if hc.numberCache.Contains(hash) || hc.headerCache.Contains(hash) {
		return true
	}

	return rawdb.HasHeader(hc.chainDb, hash, number)
}

// GetHeaderByNumber retrieves a block header from the database by number,
// caching it (associated with its hash) if found.
func (hc *HeaderChain) GetHeaderByNumber(number uint64) *types.Header {
	hash := rawdb.ReadCanonicalHash(hc.chainDb, number)
	if hash == (common.Hash{}) {
		return nil
	}

	return hc.GetHeader(hash, number)
}

// GetHeadersFrom returns a contiguous segment of headers, in rlp-form, going
// backwards from the given number.
// If the 'number' is higher than the highest local header, this method will
// return a best-effort response, containing the headers that we do have.
func (hc *HeaderChain) GetHeadersFrom(number, count uint64) []rlp.RawValue {
	// If the request is for future headers, we still return the portion of
	// headers that we are able to serve
	if current := hc.CurrentHeader().Number.Uint64(); current < number {
		if count > number-current {
			count -= number - current
			number = current
		} else {
			return nil
		}
	}

	var headers []rlp.RawValue
	// If we have some of the headers in cache already, use that before going to db.
	hash := rawdb.ReadCanonicalHash(hc.chainDb, number)
	if hash == (common.Hash{}) {
		return nil
	}

	for count > 0 {
		header, ok := hc.headerCache.Get(hash)
		if !ok {
			break
		}

		rlpData, _ := rlp.EncodeToBytes(header)
		headers = append(headers, rlpData)
		hash = header.ParentHash
		count--
		number--
	}
	// Read remaining from db
	if count > 0 {
		headers = append(headers, rawdb.ReadHeaderRange(hc.chainDb, number, count)...)
	}

	return headers
}

func (hc *HeaderChain) GetCanonicalHash(number uint64) common.Hash {
	return rawdb.ReadCanonicalHash(hc.chainDb, number)
}

// CurrentHeader retrieves the current head header of the canonical chain. The
// header is retrieved from the HeaderChain's internal cache.
func (hc *HeaderChain) CurrentHeader() *types.Header {
	return hc.currentHeader.Load().(*types.Header)
}

// SetCurrentHeader sets the in-memory head header marker of the canonical chan
// as the given header.
func (hc *HeaderChain) SetCurrentHeader(head *types.Header) {
	hc.currentHeader.Store(head)
	hc.currentHeaderHash = head.Hash()
	headHeaderGauge.Update(head.Number.Int64())
}

type (
	// UpdateHeadBlocksCallback is a callback function that is called by SetHead
	// before head header is updated. The method will return the actual block it
	// updated the head to (missing state) and a flag if setHead should continue
	// rewinding till that forcefully (exceeded ancient limits)
	UpdateHeadBlocksCallback func(ethdb.KeyValueWriter, *types.Header) (*types.Header, bool)

	// DeleteBlockContentCallback is a callback function that is called by SetHead
	// before each header is deleted.
	DeleteBlockContentCallback func(ethdb.KeyValueWriter, common.Hash, uint64)
)

// SetHead rewinds the local chain to a new head. Everything above the new head
// will be deleted and the new one set.
func (hc *HeaderChain) SetHead(head uint64, updateFn UpdateHeadBlocksCallback, delFn DeleteBlockContentCallback) {
	hc.setHead(head, 0, updateFn, delFn)
}

// SetHeadWithTimestamp rewinds the local chain to a new head timestamp. Everything
// above the new head will be deleted and the new one set.
func (hc *HeaderChain) SetHeadWithTimestamp(time uint64, updateFn UpdateHeadBlocksCallback, delFn DeleteBlockContentCallback) {
	hc.setHead(0, time, updateFn, delFn)
}

// setHead rewinds the local chain to a new head block or a head timestamp.
// Everything above the new head will be deleted and the new one set.
// nolint:gocognit
func (hc *HeaderChain) setHead(headBlock uint64, headTime uint64, updateFn UpdateHeadBlocksCallback, delFn DeleteBlockContentCallback) {
	// Sanity check that there's no attempt to undo the genesis block. This is
	// a fairly synthetic case where someone enables a timestamp based fork
	// below the genesis timestamp. It's nice to not allow that instead of the
	// entire chain getting deleted.
	if headTime > 0 && hc.genesisHeader.Time > headTime {
		// Note, a critical error is quite brutal, but we should really not reach
		// this point. Since pre-timestamp based forks it was impossible to have
		// a fork before block 0, the setHead would always work. With timestamp
		// forks it becomes possible to specify below the genesis. That said, the
		// only time we setHead via timestamp is with chain config changes on the
		// startup, so failing hard there is ok.
		log.Crit("Rejecting genesis rewind via timestamp", "target", headTime, "genesis", hc.genesisHeader.Time)
	}

	var (
		parentHash common.Hash
		batch      = hc.chainDb.NewBatch()
		origin     = true
	)

	done := func(header *types.Header) bool {
		if headTime > 0 {
			return header.Time <= headTime
		}

		return header.Number.Uint64() <= headBlock
	}

	for hdr := hc.CurrentHeader(); hdr != nil && !done(hdr); hdr = hc.CurrentHeader() {
		num := hdr.Number.Uint64()

		// Rewind chain to new head
		parent := hc.GetHeader(hdr.ParentHash, num-1)
		if parent == nil {
			parent = hc.genesisHeader
		}

		parentHash = parent.Hash()

		// Notably, since geth has the possibility for setting the head to a low
		// height which is even lower than ancient head.
		// In order to ensure that the head is always no higher than the data in
		// the database (ancient store or active store), we need to update head
		// first then remove the relative data from the database.
		//
		// Update head first(head fast block, head full block) before deleting the data.
		markerBatch := hc.chainDb.NewBatch()
		if updateFn != nil {
			newHead, force := updateFn(markerBatch, parent)
			if force && ((headTime > 0 && newHead.Time < headTime) || (headTime == 0 && newHead.Number.Uint64() < headBlock)) {
				log.Warn("Force rewinding till ancient limit", "head", newHead.Number.Uint64())
				headBlock, headTime = newHead.Number.Uint64(), 0 // Target timestamp passed, continue rewind in block mode (cleaner)
			}
		}
		// Update head header then.
		rawdb.WriteHeadHeaderHash(markerBatch, parentHash)

		if err := markerBatch.Write(); err != nil {
			log.Crit("Failed to update chain markers", "error", err)
		}

		hc.currentHeader.Store(parent)
		hc.currentHeaderHash = parentHash

		headHeaderGauge.Update(parent.Number.Int64())

		// If this is the first iteration, wipe any leftover data upwards too so
		// we don't end up with dangling daps in the database
		var nums []uint64

		if origin {
			for n := num + 1; len(rawdb.ReadAllHashes(hc.chainDb, n)) > 0; n++ {
				nums = append([]uint64{n}, nums...) // suboptimal, but we don't really expect this path
			}

			origin = false
		}

		nums = append(nums, num)

		// Remove the related data from the database on all sidechains
		for _, num := range nums {
			// Gather all the side fork hashes
			hashes := rawdb.ReadAllHashes(hc.chainDb, num)
			if len(hashes) == 0 {
				// No hashes in the database whatsoever, probably frozen already
				hashes = append(hashes, hdr.Hash())
			}

			for _, hash := range hashes {
				if delFn != nil {
					delFn(batch, hash, num)
				}

				rawdb.DeleteHeader(batch, hash, num)
				rawdb.DeleteTd(batch, hash, num)
			}

			rawdb.DeleteCanonicalHash(batch, num)
		}
	}
	// Flush all accumulated deletions.
	if err := batch.Write(); err != nil {
		log.Crit("Failed to rewind block", "error", err)
	}
	// Clear out any stale content from the caches
	hc.headerCache.Purge()
	hc.tdCache.Purge()
	hc.numberCache.Purge()
}

// SetGenesis sets a new genesis block header for the chain
func (hc *HeaderChain) SetGenesis(head *types.Header) {
	hc.genesisHeader = head
}

// Config retrieves the header chain's chain configuration.
func (hc *HeaderChain) Config() *params.ChainConfig { return hc.config }

// Engine retrieves the header chain's consensus engine.
func (hc *HeaderChain) Engine() consensus.Engine { return hc.engine }

// GetBlock implements consensus.ChainReader, and returns nil for every input as
// a header chain does not have blocks available for retrieval.
func (hc *HeaderChain) GetBlock(hash common.Hash, number uint64) *types.Block {
	return nil
}<|MERGE_RESOLUTION|>--- conflicted
+++ resolved
@@ -360,29 +360,8 @@
 			return i, ErrBannedHash
 		}
 	}
-<<<<<<< HEAD
-
-	// Generate the list of seal verification requests, and start the parallel verifier
-	seals := make([]bool, len(chain))
-	if checkFreq != 0 {
-		// In case of checkFreq == 0 all seals are left false.
-		for i := 0; i <= len(seals)/checkFreq; i++ {
-			index := i*checkFreq + hc.rand.Intn(checkFreq)
-			if index >= len(seals) {
-				index = len(seals) - 1
-			}
-
-			seals[index] = true
-		}
-		// Last should always be verified to avoid junk.
-		seals[len(seals)-1] = true
-	}
-
-	abort, results := hc.engine.VerifyHeaders(hc, chain, seals)
-=======
 	// Start the parallel verifier
 	abort, results := hc.engine.VerifyHeaders(hc, chain)
->>>>>>> bed84606
 	defer close(abort)
 
 	// Iterate over the headers and ensure they all check out
