--- conflicted
+++ resolved
@@ -231,12 +231,9 @@
 		cacheConfig = DefaultCacheConfig
 	}
 
-<<<<<<< HEAD
-=======
 	if cacheConfig.TriesInMemory <= 0 {
 		cacheConfig.TriesInMemory = DefaultCacheConfig.TriesInMemory
 	}
->>>>>>> 19fe8b41
 	bodyCache, _ := lru.New(bodyCacheLimit)
 	bodyRLPCache, _ := lru.New(bodyCacheLimit)
 	receiptsCache, _ := lru.New(receiptsCacheLimit)
